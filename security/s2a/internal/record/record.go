package record

import (
	"encoding/binary"
	"errors"
	"fmt"
	"math"
	"net"

	"google.golang.org/grpc/grpclog"
	s2apb "google.golang.org/grpc/security/s2a/internal/proto"
	"google.golang.org/grpc/security/s2a/internal/record/internal/halfconn"
)

// recordType is the `ContentType` as described in
<<<<<<< HEAD
// https://tools.ietf.org/html/rfc8446#section-5.1
=======
// https://tools.ietf.org/html/rfc8446#section-5.1.
>>>>>>> f9efc256
type recordType byte

const (
	alert           recordType = 21
	handshake       recordType = 22
	applicationData recordType = 23
)

// keyUpdateRequest is the `KeyUpdateRequest` as described in
<<<<<<< HEAD
// https://tools.ietf.org/html/rfc8446#section-4.6.3
=======
// https://tools.ietf.org/html/rfc8446#section-4.6.3.
>>>>>>> f9efc256
type keyUpdateRequest byte

const (
	updateNotRequested keyUpdateRequest = 0
	updateRequested    keyUpdateRequest = 1
)

// alertDescription is the `AlertDescription` as described in
<<<<<<< HEAD
// https://tools.ietf.org/html/rfc8446#section-6
=======
// https://tools.ietf.org/html/rfc8446#section-6.
>>>>>>> f9efc256
type alertDescription byte

const (
	closeNotify alertDescription = 0
)

const (
	// The TLS 1.3-specific constants below (tlsRecordMaxPlaintextSize,
	// tlsRecordHeaderSize, tlsRecordTypeSize) were taken from
	// https://tools.ietf.org/html/rfc8446#section-5.1.

	// tlsRecordMaxPlaintextSize is the maximum size in bytes of the plaintext
	// in a single TLS 1.3 record.
	tlsRecordMaxPlaintextSize = 16384 // 2^14
<<<<<<< HEAD
=======
	// tlsRecordMaxPayloadSize is the maximum size in bytes of the payload in a
	// single TLS 1.3 record. This is the maximum size of the plaintext plus the
	// record type byte and 16 bytes of the tag.
	tlsRecordMaxPayloadSize = tlsRecordMaxPlaintextSize + 17
>>>>>>> f9efc256
	// tlsRecordHeaderTypeSize is the size in bytes of the TLS 1.3 record
	// header type.
	tlsRecordHeaderTypeSize = 1
	// tlsRecordHeaderLegacyRecordVersionSize is the size in bytes of the TLS
	// 1.3 record header legacy record version.
	tlsRecordHeaderLegacyRecordVersionSize = 2
	// tlsRecordHeaderPayloadLengthSize is the size in bytes of the TLS 1.3
	// record header payload length.
	tlsRecordHeaderPayloadLengthSize = 2
	// tlsRecordHeaderSize is the size in bytes of the TLS 1.3 record header.
	tlsRecordHeaderSize = tlsRecordHeaderTypeSize + tlsRecordHeaderLegacyRecordVersionSize + tlsRecordHeaderPayloadLengthSize
	// tlsApplicationData is the application data type of the TLS 1.3 record
	// header.
<<<<<<< HEAD
	tlsApplicationData = 0x17
	// tlsLegacyRecordVersion is the legacy record version of the TLS record.
	tlsLegacyRecordVersion = 0x03
=======
	tlsApplicationData = 23
>>>>>>> f9efc256
	// tlsRecordTypeSize is the size in bytes of the TLS 1.3 record type.
	tlsRecordTypeSize = 1
	// tlsAlertSize is the size in bytes of an alert of TLS 1.3.
	tlsAlertSize = 2
)

const (
	// tlsHandshakeNewSessionTicket is the prefix of a handshake new session
	// ticket message of TLS 1.3.
	tlsHandshakeNewSessionTicket = 4
	// tlsHandshakeKeyUpdatePrefix is the prefix of a handshake key update
	// message of TLS 1.3.
	tlsHandshakeKeyUpdatePrefix = 24
	// tlsHandshakeMsgTypeSize is the size in bytes of the TLS 1.3 handshake
	// message type field.
	tlsHandshakeMsgTypeSize = 1
	// tlsHandshakeLengthSize is the size in bytes of the TLS 1.3 handshake
	// message length field.
	tlsHandshakeLengthSize = 3
	// tlsHandshakeLengthSize is the size in bytes of the TLS 1.3 handshake
	// key update message.
	tlsHandshakeKeyUpdateMsgSize = 1
)

const (
	// TODO(gud): Revisit what initial size to use when implementating Write.
	// outBufSize is the initial write buffer size in bytes.
	outBufSize = 32 * 1024
	// tlsAlertSize is the size in bytes of an alert of TLS 1.3.
	tlsAlertSize = 2
)

const (
	// tlsHandshakeNewSessionTicket is the prefix of a handshake new session
	// ticket message of TLS 1.3.
	tlsHandshakeNewSessionTicket = 0x04
	// tlsHandshakeKeyUpdatePrefix is the prefix of a handshake key update
	// message of TLS 1.3.
	tlsHandshakeKeyUpdatePrefix = 0x18
	// tlsHandshakeMsgTypeSize is the size in bytes of the TLS 1.3 handshake
	// message type field.
	tlsHandshakeMsgTypeSize = 1
	// tlsHandshakeLengthSize is the size in bytes of the TLS 1.3 handshake
	// message length field.
	tlsHandshakeLengthSize = 3
	// tlsHandshakeLengthSize is the size in bytes of the TLS 1.3 handshake
	// key update message.
	tlsHandshakeKeyUpdateMsgSize = 1
)

// conn represents a secured TLS connection. It implements the net.Conn
// interface.
type conn struct {
	net.Conn
	// inConn is the half connection responsible for decrypting incoming bytes.
	inConn *halfconn.S2AHalfConnection
	// outConn is the half connection responsible for encrypting outgoing bytes.
	outConn *halfconn.S2AHalfConnection
	// pendingApplicationData holds data that has been read from the connection
	// and decrypted, but has not yet been returned by Read.
	pendingApplicationData []byte
	// unusedBuf holds data read from the network that has not yet been
	// decrypted. This data might not consist of a complete record. It may
	// consist of several records, the last of which could be incomplete.
	unusedBuf []byte
	// outRecordsBuf is a buffer used to store outgoing TLS records before
	// they are written to the network.
	outRecordsBuf []byte
	// nextRecord stores the next record info in the unusedBuf buffer.
	nextRecord []byte
	// overheadSize is the overhead size in bytes of each TLS 1.3 record, which
	// is computed as overheadSize = header size + record type byte + tag size.
	// Note that there is no padding by zeros in the overhead calculation.
	overheadSize int
	// hsAddr stores the address of the S2A handshaker service.
	hsAddr string
}

// ConnParameters holds the parameters used for creating a new conn object.
type ConnParameters struct {
	// NetConn is the TCP connection to the peer. This parameter is required.
	NetConn net.Conn
	// Ciphersuite is the TLS ciphersuite negotiated by the S2A handshaker
	// service. This parameter is required.
	Ciphersuite s2apb.Ciphersuite
	// TLSVersion is the TLS version number negotiated by the S2A handshaker
	// service. This parameter is required.
	TLSVersion s2apb.TLSVersion
	// InTrafficSecret is the traffic secret used to derive the session key for
	// the inbound direction. This parameter is required.
	InTrafficSecret []byte
	// OutTrafficSecret is the traffic secret used to derive the session key
	// for the outbound direction. This parameter is required.
	OutTrafficSecret []byte
	// UnusedBuf is the data read from the network that has not yet been
	// decrypted. This parameter is optional. If not provided, then no
	// application data was sent in the same flight of messages as the final
	// handshake message.
	UnusedBuf []byte
	// InSequence is the sequence number of the next, incoming, TLS record.
	// This parameter is required.
	InSequence uint64
	// OutSequence is the sequence number of the next, outgoing, TLS record.
	// This parameter is required.
	OutSequence uint64
<<<<<<< HEAD
	// hsAddr stores the address of the S2A handshaker service. This parameter
=======
	// HSAddr stores the address of the S2A handshaker service. This parameter
>>>>>>> f9efc256
	// is optional. If not provided, then TLS resumption is disabled.
	HSAddr string
}

func NewConn(o *ConnParameters) (net.Conn, error) {
	if o == nil {
		return nil, errors.New("conn options must not be nil")
	}
	if o.TLSVersion != s2apb.TLSVersion_TLS1_3 {
		return nil, errors.New("TLS version must be TLS 1.3")
	}

	inConn, err := halfconn.New(o.Ciphersuite, o.InTrafficSecret, o.InSequence)
	if err != nil {
		return nil, fmt.Errorf("failed to create inbound half connection: %v", err)
	}
	outConn, err := halfconn.New(o.Ciphersuite, o.OutTrafficSecret, o.OutSequence)
	if err != nil {
		return nil, fmt.Errorf("failed to create outbound half connection: %v", err)
	}

	// The tag size for the in/out connections should be the same.
	overheadSize := tlsRecordHeaderSize + tlsRecordTypeSize + inConn.TagSize()
	var unusedBuf []byte
	if o.UnusedBuf != nil {
		unusedBuf = make([]byte, len(o.UnusedBuf))
		copy(unusedBuf, o.UnusedBuf)
	} else {
		unusedBuf = make([]byte, 0, 2*tlsRecordMaxPlaintextSize-1)
	}

	s2aConn := &conn{
		Conn:          o.NetConn,
		inConn:        inConn,
		outConn:       outConn,
		unusedBuf:     unusedBuf,
		outRecordsBuf: make([]byte, outBufSize),
		nextRecord:    unusedBuf,
		overheadSize:  overheadSize,
		hsAddr:        o.HSAddr,
	}
	return s2aConn, nil
}

// Read reads and decrypts a TLS 1.3 record from the underlying connection, and
// copies any application data received from the peer into b. If the size of the
// payload is greater than len(b), Read retains the remaining bytes in an
// internal buffer, and subsequent calls to Read will read from this buffer
// until it is exhausted. At most 1 TLS record worth of application data is
// written to b for each call to Read.
//
// Note that for the user to efficiently call this method, the user should
// ensure that the buffer b is allocated such that the buffer does not have any
// unused segments. This can be done by calling Read via io.ReadFull, which
// continually calls Read until the specified buffer has been filled. Also note
// that the user should close the connection via Close() if an error is thrown
// by a call to Read.
func (p *conn) Read(b []byte) (n int, err error) {
	// Check if p.pendingApplication data has leftover application data from
	// the previous call to Read.
	if len(p.pendingApplicationData) == 0 {
		// Read a full record from the wire.
		record, err := p.readFullRecord()
		if err != nil {
			return 0, err
		}
		// Now we have a complete record, so split the header and validate it
		// The TLS record is split into 2 pieces: the record header and the
		// payload. The payload has the following form:
		// [payload] = [ciphertext of application data]
		//           + [ciphertext of record type byte]
		//           + [(optionally) ciphertext of padding by zeros]
		//           + [tag]
		header, payload, err := splitAndValidateHeader(record)
		if err != nil {
			return 0, err
		}
		// Decrypt the ciphertext.
		p.pendingApplicationData, err = p.inConn.Decrypt(payload[:0], payload, header)
		if err != nil {
			return 0, err
		}
		// Remove the padding by zeros and the record type byte from the
		// p.pendingApplicationData buffer.
		msgType, err := p.stripPaddingAndType()
		if err != nil {
			return 0, err
		}
		// Check that the length of the plaintext after stripping the padding
		// and record type byte is under the maximum plaintext size.
		if len(p.pendingApplicationData) > tlsRecordMaxPlaintextSize {
			return 0, errors.New("plaintext size larger than maximum")
		}
		// The expected message types are application data, alert, and
		// handshake. For application data, the bytes are directly copied into
		// b. For an alert, the type of the alert is checked and the connection
		// is closed on a close notify alert. For a handshake message, the
		// handshake message type is checked. The handshake message type can be
		// a key update type, for which we advance the traffic secret, and a
		// new session ticket type, for which we send the received ticket to S2A
		// for processing.
		switch msgType {
		case applicationData:
			// Do nothing if the type is application data.
		case alert:
			if len(p.pendingApplicationData) != tlsAlertSize {
				return 0, errors.New("invalid alert message size")
			}
			if p.pendingApplicationData[1] == byte(closeNotify) {
				if err = p.Conn.Close(); err != nil {
					return 0, err
				}
			}
			// Clear the body of the alert message.
			p.pendingApplicationData = p.pendingApplicationData[tlsAlertSize:]
			// TODO: add support for more alert types.
			return 0, nil
		case handshake:
			handshakeMsgType := p.pendingApplicationData[0]
			if handshakeMsgType == tlsHandshakeKeyUpdatePrefix {
				msgLen := bigEndianInt24(p.pendingApplicationData[tlsHandshakeMsgTypeSize : tlsHandshakeMsgTypeSize+tlsHandshakeLengthSize])
				if msgLen != tlsHandshakeKeyUpdateMsgSize {
					return 0, errors.New("invalid handshake key update message length")
				}
				if p.pendingApplicationData[tlsHandshakeMsgTypeSize+tlsHandshakeLengthSize] != byte(updateNotRequested) &&
					p.pendingApplicationData[tlsHandshakeMsgTypeSize+tlsHandshakeLengthSize] != byte(updateRequested) {
					// TODO: send a key update message back to the peer if it
					// is requested.
					return 0, errors.New("invalid handshake key update message")
				}
				if err = p.inConn.UpdateKey(); err != nil {
					return 0, err
				}
				// Clear the body of the key update message.
				p.pendingApplicationData = p.pendingApplicationData[tlsHandshakeMsgTypeSize+tlsHandshakeLengthSize+tlsHandshakeKeyUpdateMsgSize:]
				return 0, nil
			} else if handshakeMsgType == tlsHandshakeNewSessionTicket {
				// TODO: implement this later.
				grpclog.Infof("Session ticket was received")
				return 0, nil
			}
			return 0, errors.New("unknown handshake message type")
		default:
			return 0, errors.New("unknown record type")
		}
	}

	// Write as much application data as possible to b, the output buffer.
	n = copy(b, p.pendingApplicationData)
	p.pendingApplicationData = p.pendingApplicationData[n:]
	return n, nil
}

// Write encrypts, frames, and writes bytes from b to the underlying connection.
func (p *conn) Write(b []byte) (n int, err error) {
<<<<<<< HEAD
	return p.writeTlsRecord(b, tlsApplicationData)
}

func (p *conn) writeTlsRecord(b []byte, recordType byte) (n int, err error) {
	n = len(b)
	// Calculate the output buffer size.
	numOfRecords := int(math.Ceil(float64(len(b)) / float64(tlsRecordMaxPlaintextSize)))
	totalNumOfRecordBytes := len(b) + numOfRecords*17
	partialBSize := len(b)
	if totalNumOfRecordBytes > outBufSize {
		totalNumOfRecordBytes = outBufSize
		partialBSize = outBufSize / tlsRecordMaxPlaintextSize * tlsRecordHeaderPayloadLengthSize
	}
	if len(p.outRecordsBuf) < totalNumOfRecordBytes {
		p.outRecordsBuf = make([]byte, totalNumOfRecordBytes)
	}
	for bStart := 0; bStart < len(b); bStart += partialBSize {
		bEnd := bStart + partialBSize
		if bEnd > len(b) {
			bEnd = len(b)
		}
		partialB := b[bStart:bEnd]
		outRecordsBufIndex := 0
		for len(partialB) > 0 {
			// Construct the payload consisting of app data and record type.
			dataLen := len(partialB)
			if dataLen > len(p.outRecordsBuf) {
				dataLen = len(p.outRecordsBuf)
			}
			buff := partialB[:dataLen]
			partialB = partialB[dataLen:]
			payload := append(buff, recordType)
			// Construct the header.
			newHeader, err := buildHeader(payload, recordType)
			if err != nil {
				return bStart, err
			}
			// Encrypt the payload using header as aad.
			encrypted, err := p.encryptPayload(payload, newHeader)
			if err != nil {
				return bStart, err
			}
			binary.BigEndian.PutUint16(p.outRecordsBuf[outRecordsBufIndex:], binary.BigEndian.Uint16(append(newHeader, encrypted...)))
			outRecordsBufIndex += dataLen + len(buff)
		}
		partialWritten, err := p.Conn.Write(p.outRecordsBuf[:outRecordsBufIndex])
		if err != nil {
			return bStart + partialWritten, err
		}
		p.outRecordsBuf = make([]byte, outBufSize)
	}
	return n, nil
}

// encryptPayload takes in b as the payload and feeds it into the ADEED crypter
// with header as the aad.
func (p *conn) encryptPayload(b, header []byte) ([]byte, error) {
	encrypted, err := p.outConn.Encrypt(p.outRecordsBuf, b, header)
	if err != nil {
		return nil, err
	}
	return encrypted, err
}

// buildHeader takes in b as the payload and builds the header for it.
func buildHeader(b []byte, recordType byte) (header []byte, err error) {
	if len(b) > tlsRecordMaxPlaintextSize {
		return nil, errors.New("plaintext length exceeds max size")
	}
	dataLen := make([]byte, tlsRecordHeaderPayloadLengthSize)
	binary.BigEndian.PutUint16(dataLen, uint16(len(b)+17))
	return append([]byte{recordType, tlsLegacyRecordVersion, tlsLegacyRecordVersion}, dataLen...), nil
=======
	// TODO: Implement this.
	return 0, errors.New("write unimplemented")
}

func (p *conn) Close() error {
	// TODO: Implement close with locks.
	return p.Conn.Close()
}

// stripPaddingAndType strips the padding by zeros and record type from
// p.pendingApplicationData and returns the record type. Note that
// p.pendingApplicationData should be of the form:
// [application data] + [record type byte] + [trailing zeros]
func (p *conn) stripPaddingAndType() (recordType, error) {
	if len(p.pendingApplicationData) == 0 {
		return 0, errors.New("application data had length 0")
	}
	i := len(p.pendingApplicationData) - 1
	// Search for the index of the record type byte.
	for i > 0 {
		if p.pendingApplicationData[i] != 0 {
			break
		}
		i--
	}
	rt := recordType(p.pendingApplicationData[i])
	p.pendingApplicationData = p.pendingApplicationData[:i]
	return rt, nil
}

// readFullRecord reads from the wire until a record is completed and returns
// the full record.
func (p *conn) readFullRecord() (fullRecord []byte, err error) {
	fullRecord, p.nextRecord, err = parseReadBuffer(p.nextRecord, tlsRecordMaxPayloadSize)
	if err != nil {
		return nil, err
	}
	// Check whether the next record to be decrypted has been completely
	// received.
	if len(fullRecord) == 0 {
		copy(p.unusedBuf, p.nextRecord)
		p.unusedBuf = p.unusedBuf[:len(p.nextRecord)]
		// Always copy next incomplete record to the beginning of the
		// unusedBuf buffer and reset nextRecord to it.
		p.nextRecord = p.unusedBuf
	}
	// Keep reading from the wire until we have a complete record.
	for len(fullRecord) == 0 {
		if len(p.unusedBuf) == cap(p.unusedBuf) {
			tmp := make([]byte, len(p.unusedBuf), cap(p.unusedBuf)+tlsRecordMaxPayloadSize)
			copy(tmp, p.unusedBuf)
			p.unusedBuf = tmp
		}
		n, err := p.Conn.Read(p.unusedBuf[len(p.unusedBuf):min(cap(p.unusedBuf), len(p.unusedBuf)+tlsRecordMaxPayloadSize)])
		if err != nil {
			return nil, err
		}
		p.unusedBuf = p.unusedBuf[:len(p.unusedBuf)+n]
		fullRecord, p.nextRecord, err = parseReadBuffer(p.unusedBuf, tlsRecordMaxPayloadSize)
		if err != nil {
			return nil, err
		}
	}
	return fullRecord, nil
}

// parseReadBuffer parses the provided buffer and returns a full record and any
// remaining bytes in that buffer. If the record is incomplete, nil is returned
// for the first return value and the given byte buffer is returned for the
// second return value. The length of the payload specified by the header should
// not be greater than maxLen, otherwise an error is returned. Note that this
// function does not allocate or copy any buffers.
func parseReadBuffer(b []byte, maxLen uint16) (fullRecord, remaining []byte, err error) {
	// If the header is not complete, return the provided buffer as remaining
	// buffer.
	if len(b) < tlsRecordHeaderSize {
		return nil, b, nil
	}
	msgLenField := b[tlsRecordHeaderTypeSize+tlsRecordHeaderLegacyRecordVersionSize : tlsRecordHeaderSize]
	length := binary.BigEndian.Uint16(msgLenField)
	if length > maxLen {
		return nil, nil, fmt.Errorf("record length larger than the limit %d", maxLen)
	}
	if len(b) < int(length)+tlsRecordHeaderSize {
		// Record is not complete yet.
		return nil, b, nil
	}
	return b[:tlsRecordHeaderSize+length], b[tlsRecordHeaderSize+length:], nil
}

// splitAndValidateHeader splits the header from the payload in the TLS 1.3
// record and returns them. Note that the header is checked for validity, and an
// error is returned when an invalid header is parsed. Also note that this
// function does not allocate or copy any buffers.
func splitAndValidateHeader(record []byte) (header, payload []byte, err error) {
	if len(record) < tlsRecordHeaderSize {
		return nil, nil, fmt.Errorf("record was smaller than the header size")
	}
	header = record[:tlsRecordHeaderSize]
	payload = record[tlsRecordHeaderSize:]
	if header[0] != tlsApplicationData {
		return nil, nil, fmt.Errorf("incorrect type in the header")
	}
	// Check the legacy record version, which should be 0x03, 0x03.
	if header[1] != 0x03 || header[2] != 0x03 {
		return nil, nil, fmt.Errorf("incorrect legacy record version in the header")
	}
	return header, payload, nil
}

// bidEndianInt24 converts the given byte buffer of at least size 3 and
// outputs the resulting 24 bit integer as a uint32. This is needed because
// TLS 1.3 requires 3 byte integers, and the binary.BigEndian package does
// not provide a way to transform a byte buffer into a 3 byte integer.
func bigEndianInt24(b []byte) uint32 {
	_ = b[2] // bounds check hint to compiler; see golang.org/issue/14808
	return uint32(b[2]) | uint32(b[1])<<8 | uint32(b[0])<<16
}

func min(a, b int) int {
	if a < b {
		return a
	}
	return b
>>>>>>> f9efc256
}<|MERGE_RESOLUTION|>--- conflicted
+++ resolved
@@ -13,11 +13,7 @@
 )
 
 // recordType is the `ContentType` as described in
-<<<<<<< HEAD
-// https://tools.ietf.org/html/rfc8446#section-5.1
-=======
 // https://tools.ietf.org/html/rfc8446#section-5.1.
->>>>>>> f9efc256
 type recordType byte
 
 const (
@@ -27,11 +23,7 @@
 )
 
 // keyUpdateRequest is the `KeyUpdateRequest` as described in
-<<<<<<< HEAD
-// https://tools.ietf.org/html/rfc8446#section-4.6.3
-=======
 // https://tools.ietf.org/html/rfc8446#section-4.6.3.
->>>>>>> f9efc256
 type keyUpdateRequest byte
 
 const (
@@ -40,11 +32,7 @@
 )
 
 // alertDescription is the `AlertDescription` as described in
-<<<<<<< HEAD
-// https://tools.ietf.org/html/rfc8446#section-6
-=======
 // https://tools.ietf.org/html/rfc8446#section-6.
->>>>>>> f9efc256
 type alertDescription byte
 
 const (
@@ -59,13 +47,10 @@
 	// tlsRecordMaxPlaintextSize is the maximum size in bytes of the plaintext
 	// in a single TLS 1.3 record.
 	tlsRecordMaxPlaintextSize = 16384 // 2^14
-<<<<<<< HEAD
-=======
 	// tlsRecordMaxPayloadSize is the maximum size in bytes of the payload in a
 	// single TLS 1.3 record. This is the maximum size of the plaintext plus the
 	// record type byte and 16 bytes of the tag.
 	tlsRecordMaxPayloadSize = tlsRecordMaxPlaintextSize + 17
->>>>>>> f9efc256
 	// tlsRecordHeaderTypeSize is the size in bytes of the TLS 1.3 record
 	// header type.
 	tlsRecordHeaderTypeSize = 1
@@ -79,35 +64,11 @@
 	tlsRecordHeaderSize = tlsRecordHeaderTypeSize + tlsRecordHeaderLegacyRecordVersionSize + tlsRecordHeaderPayloadLengthSize
 	// tlsApplicationData is the application data type of the TLS 1.3 record
 	// header.
-<<<<<<< HEAD
 	tlsApplicationData = 0x17
 	// tlsLegacyRecordVersion is the legacy record version of the TLS record.
 	tlsLegacyRecordVersion = 0x03
-=======
-	tlsApplicationData = 23
->>>>>>> f9efc256
 	// tlsRecordTypeSize is the size in bytes of the TLS 1.3 record type.
 	tlsRecordTypeSize = 1
-	// tlsAlertSize is the size in bytes of an alert of TLS 1.3.
-	tlsAlertSize = 2
-)
-
-const (
-	// tlsHandshakeNewSessionTicket is the prefix of a handshake new session
-	// ticket message of TLS 1.3.
-	tlsHandshakeNewSessionTicket = 4
-	// tlsHandshakeKeyUpdatePrefix is the prefix of a handshake key update
-	// message of TLS 1.3.
-	tlsHandshakeKeyUpdatePrefix = 24
-	// tlsHandshakeMsgTypeSize is the size in bytes of the TLS 1.3 handshake
-	// message type field.
-	tlsHandshakeMsgTypeSize = 1
-	// tlsHandshakeLengthSize is the size in bytes of the TLS 1.3 handshake
-	// message length field.
-	tlsHandshakeLengthSize = 3
-	// tlsHandshakeLengthSize is the size in bytes of the TLS 1.3 handshake
-	// key update message.
-	tlsHandshakeKeyUpdateMsgSize = 1
 )
 
 const (
@@ -191,11 +152,7 @@
 	// OutSequence is the sequence number of the next, outgoing, TLS record.
 	// This parameter is required.
 	OutSequence uint64
-<<<<<<< HEAD
-	// hsAddr stores the address of the S2A handshaker service. This parameter
-=======
 	// HSAddr stores the address of the S2A handshaker service. This parameter
->>>>>>> f9efc256
 	// is optional. If not provided, then TLS resumption is disabled.
 	HSAddr string
 }
@@ -351,7 +308,6 @@
 
 // Write encrypts, frames, and writes bytes from b to the underlying connection.
 func (p *conn) Write(b []byte) (n int, err error) {
-<<<<<<< HEAD
 	return p.writeTlsRecord(b, tlsApplicationData)
 }
 
@@ -424,9 +380,6 @@
 	dataLen := make([]byte, tlsRecordHeaderPayloadLengthSize)
 	binary.BigEndian.PutUint16(dataLen, uint16(len(b)+17))
 	return append([]byte{recordType, tlsLegacyRecordVersion, tlsLegacyRecordVersion}, dataLen...), nil
-=======
-	// TODO: Implement this.
-	return 0, errors.New("write unimplemented")
 }
 
 func (p *conn) Close() error {
@@ -549,5 +502,4 @@
 		return a
 	}
 	return b
->>>>>>> f9efc256
 }