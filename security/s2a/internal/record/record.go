/*
 *
 * Copyright 2020 gRPC authors.
 *
 * Licensed under the Apache License, Version 2.0 (the "License");
 * you may not use this file except in compliance with the License.
 * You may obtain a copy of the License at
 *
 *     http://www.apache.org/licenses/LICENSE-2.0
 *
 * Unless required by applicable law or agreed to in writing, software
 * distributed under the License is distributed on an "AS IS" BASIS,
 * WITHOUT WARRANTIES OR CONDITIONS OF ANY KIND, either express or implied.
 * See the License for the specific language governing permissions and
 * limitations under the License.
 *
 */

// Package record implements the TLS 1.3 record protocol used by the S2A
// transport credentials.
package record

import (
	"encoding/binary"
	"errors"
	"fmt"
	"math"
	"net"
	"sync"

	"google.golang.org/grpc/grpclog"
	s2apb "google.golang.org/grpc/security/s2a/internal/proto"
	"google.golang.org/grpc/security/s2a/internal/record/internal/halfconn"
)

// recordType is the `ContentType` as described in
// https://tools.ietf.org/html/rfc8446#section-5.1.
type recordType byte

const (
	alert           recordType = 21
	handshake       recordType = 22
	applicationData recordType = 23
)

// keyUpdateRequest is the `KeyUpdateRequest` as described in
// https://tools.ietf.org/html/rfc8446#section-4.6.3.
type keyUpdateRequest byte

const (
	updateNotRequested keyUpdateRequest = 0
	updateRequested    keyUpdateRequest = 1
)

// alertDescription is the `AlertDescription` as described in
// https://tools.ietf.org/html/rfc8446#section-6.
type alertDescription byte

const (
	closeNotify alertDescription = 0
)

const (
	// The TLS 1.3-specific constants below (tlsRecordMaxPlaintextSize,
	// tlsRecordHeaderSize, tlsRecordTypeSize) were taken from
	// https://tools.ietf.org/html/rfc8446#section-5.1.

	// tlsRecordMaxPlaintextSize is the maximum size in bytes of the plaintext
	// in a single TLS 1.3 record.
	tlsRecordMaxPlaintextSize = 16384 // 2^14
	// tlsRecordTypeSize is the size in bytes of the TLS 1.3 record type.
	tlsRecordTypeSize = 1
	// tlsTagSize is the size in bytes of the tag of the following three
	// ciphersuites: AES-128-GCM-SHA256, AES-256-GCM-SHA384,
	// CHACHA20-POLY1305-SHA256.
	tlsTagSize = 16
	// tlsRecordMaxPayloadSize is the maximum size in bytes of the payload in a
	// single TLS 1.3 record. This is the maximum size of the plaintext plus the
	// record type byte and 16 bytes of the tag.
	tlsRecordMaxPayloadSize = tlsRecordMaxPlaintextSize + tlsRecordTypeSize + tlsTagSize
	// tlsRecordHeaderTypeSize is the size in bytes of the TLS 1.3 record
	// header type.
	tlsRecordHeaderTypeSize = 1
	// tlsRecordHeaderLegacyRecordVersionSize is the size in bytes of the TLS
	// 1.3 record header legacy record version.
	tlsRecordHeaderLegacyRecordVersionSize = 2
	// tlsRecordHeaderPayloadLengthSize is the size in bytes of the TLS 1.3
	// record header payload length.
	tlsRecordHeaderPayloadLengthSize = 2
	// tlsRecordHeaderSize is the size in bytes of the TLS 1.3 record header.
	tlsRecordHeaderSize = tlsRecordHeaderTypeSize + tlsRecordHeaderLegacyRecordVersionSize + tlsRecordHeaderPayloadLengthSize
	// tlsRecordMaxSize
	tlsRecordMaxSize = tlsRecordMaxPayloadSize + tlsRecordHeaderSize
	// tlsApplicationData is the application data type of the TLS 1.3 record
	// header.
	tlsApplicationData = 23
	// tlsLegacyRecordVersion is the legacy record version of the TLS record.
	tlsLegacyRecordVersion = 3
	// tlsAlertSize is the size in bytes of an alert of TLS 1.3.
	tlsAlertSize = 2
)

const (
	// These are TLS 1.3 handshake-specific constants.

	// tlsHandshakeNewSessionTicket is the prefix of a handshake new session
	// ticket message of TLS 1.3.
	tlsHandshakeNewSessionTicket = 4
	// tlsHandshakeKeyUpdatePrefix is the prefix of a handshake key update
	// message of TLS 1.3.
	tlsHandshakeKeyUpdatePrefix = 24
	// tlsHandshakeMsgTypeSize is the size in bytes of the TLS 1.3 handshake
	// message type field.
	tlsHandshakeMsgTypeSize = 1
	// tlsHandshakeLengthSize is the size in bytes of the TLS 1.3 handshake
	// message length field.
	tlsHandshakeLengthSize = 3
	// tlsHandshakeKeyUpdateMsgSize is the size in bytes of the TLS 1.3
	// handshake key update message.
	tlsHandshakeKeyUpdateMsgSize = 1
	// tlsHandshakePrefixSize is the size in bytes of the prefix of the TLS 1.3
	// handshake message.
	tlsHandshakePrefixSize = 4
)

const (
	// outBufMaxRecords is the maximum number of records that can fit in the
	// ourRecordsBuf buffer.
	outBufMaxRecords = 16
	// outBufMaxSize is the maximum size (in bytes) of the outRecordsBuf buffer.
	outBufMaxSize = outBufMaxRecords * tlsRecordMaxSize
)

// preConstructedKeyUpdateMsg holds the key update message. This is needed as an
// optimization so that the same message does not need to be constructed every
// time a key update message is sent.
var preConstructedKeyUpdateMsg = buildKeyUpdateRequest()

// conn represents a secured TLS connection. It implements the net.Conn
// interface.
type conn struct {
	net.Conn
	// inConn is the half connection responsible for decrypting incoming bytes.
	inConn *halfconn.S2AHalfConnection
	// outConn is the half connection responsible for encrypting outgoing bytes.
	outConn *halfconn.S2AHalfConnection
	// pendingApplicationData holds data that has been read from the connection
	// and decrypted, but has not yet been returned by Read.
	pendingApplicationData []byte
	// unusedBuf holds data read from the network that has not yet been
	// decrypted. This data might not consist of a complete record. It may
	// consist of several records, the last of which could be incomplete.
	unusedBuf []byte
	// outRecordsBuf is a buffer used to store outgoing TLS records before
	// they are written to the network.
	outRecordsBuf []byte
	// nextRecord stores the next record info in the unusedBuf buffer.
	nextRecord []byte
	// overheadSize is the overhead size in bytes of each TLS 1.3 record, which
	// is computed as overheadSize = header size + record type byte + tag size.
	// Note that there is no padding by zeros in the overhead calculation.
	overheadSize int
	// hsAddr stores the address of the S2A handshaker service.
	hsAddr string
	// readMutex guards against concurrent calls to Read. This is required since
	// Close may be called during a Read.
	readMutex sync.Mutex
	// writeMutex guards against concurrent calls to Write. This is required
	// since Close may be called during a Write, and also because a key update
	// message may be written during a Read.
	writeMutex sync.Mutex
}

// ConnParameters holds the parameters used for creating a new conn object.
type ConnParameters struct {
	// NetConn is the TCP connection to the peer. This parameter is required.
	NetConn net.Conn
	// Ciphersuite is the TLS ciphersuite negotiated by the S2A handshaker
	// service. This parameter is required.
	Ciphersuite s2apb.Ciphersuite
	// TLSVersion is the TLS version number negotiated by the S2A handshaker
	// service. This parameter is required.
	TLSVersion s2apb.TLSVersion
	// InTrafficSecret is the traffic secret used to derive the session key for
	// the inbound direction. This parameter is required.
	InTrafficSecret []byte
	// OutTrafficSecret is the traffic secret used to derive the session key
	// for the outbound direction. This parameter is required.
	OutTrafficSecret []byte
	// UnusedBuf is the data read from the network that has not yet been
	// decrypted. This parameter is optional. If not provided, then no
	// application data was sent in the same flight of messages as the final
	// handshake message.
	UnusedBuf []byte
	// InSequence is the sequence number of the next, incoming, TLS record.
	// This parameter is required.
	InSequence uint64
	// OutSequence is the sequence number of the next, outgoing, TLS record.
	// This parameter is required.
	OutSequence uint64
	// HSAddr stores the address of the S2A handshaker service. This parameter
	// is optional. If not provided, then TLS resumption is disabled.
	HSAddr string
}

func NewConn(o *ConnParameters) (net.Conn, error) {
	if o == nil {
		return nil, errors.New("conn options must not be nil")
	}
	if o.TLSVersion != s2apb.TLSVersion_TLS1_3 {
		return nil, errors.New("TLS version must be TLS 1.3")
	}

	inConn, err := halfconn.New(o.Ciphersuite, o.InTrafficSecret, o.InSequence)
	if err != nil {
		return nil, fmt.Errorf("failed to create inbound half connection: %v", err)
	}
	outConn, err := halfconn.New(o.Ciphersuite, o.OutTrafficSecret, o.OutSequence)
	if err != nil {
		return nil, fmt.Errorf("failed to create outbound half connection: %v", err)
	}

	// The tag size for the in/out connections should be the same.
	overheadSize := tlsRecordHeaderSize + tlsRecordTypeSize + inConn.TagSize()
	var unusedBuf []byte
	// TODO(gud): Potentially optimize unusedBuf with pre-allocation
	if o.UnusedBuf != nil {
		unusedBuf = make([]byte, len(o.UnusedBuf))
		copy(unusedBuf, o.UnusedBuf)
	}

	s2aConn := &conn{
		Conn:          o.NetConn,
		inConn:        inConn,
		outConn:       outConn,
		unusedBuf:     unusedBuf,
		outRecordsBuf: make([]byte, tlsRecordMaxSize),
		nextRecord:    unusedBuf,
		overheadSize:  overheadSize,
		hsAddr:        o.HSAddr,
	}
	return s2aConn, nil
}

// Read reads and decrypts a TLS 1.3 record from the underlying connection, and
// copies any application data received from the peer into b. If the size of the
// payload is greater than len(b), Read retains the remaining bytes in an
// internal buffer, and subsequent calls to Read will read from this buffer
// until it is exhausted. At most 1 TLS record worth of application data is
// written to b for each call to Read.
//
// Note that for the user to efficiently call this method, the user should
// ensure that the buffer b is allocated such that the buffer does not have any
// unused segments. This can be done by calling Read via io.ReadFull, which
// continually calls Read until the specified buffer has been filled. Also note
// that the user should close the connection via Close() if an error is thrown
// by a call to Read.
func (p *conn) Read(b []byte) (n int, err error) {
	p.readMutex.Lock()
	defer p.readMutex.Unlock()
	// Check if p.pendingApplication data has leftover application data from
	// the previous call to Read.
	if len(p.pendingApplicationData) == 0 {
		// Read a full record from the wire.
		record, err := p.readFullRecord()
		if err != nil {
			return 0, err
		}
		// Now we have a complete record, so split the header and validate it
		// The TLS record is split into 2 pieces: the record header and the
		// payload. The payload has the following form:
		// [payload] = [ciphertext of application data]
		//           + [ciphertext of record type byte]
		//           + [(optionally) ciphertext of padding by zeros]
		//           + [tag]
		header, payload, err := splitAndValidateHeader(record)
		if err != nil {
			return 0, err
		}
		// Decrypt the ciphertext.
		p.pendingApplicationData, err = p.inConn.Decrypt(payload[:0], payload, header)

		if err != nil {
			return 0, err
		}
		// Remove the padding by zeros and the record type byte from the
		// p.pendingApplicationData buffer.
		msgType, err := p.stripPaddingAndType()
		if err != nil {
			return 0, err
		}
		// Check that the length of the plaintext after stripping the padding
		// and record type byte is under the maximum plaintext size.
		if len(p.pendingApplicationData) > tlsRecordMaxPlaintextSize {
			return 0, errors.New("plaintext size larger than maximum")
		}
		// The expected message types are application data, alert, and
		// handshake. For application data, the bytes are directly copied into
		// b. For an alert, the type of the alert is checked and the connection
		// is closed on a close notify alert. For a handshake message, the
		// handshake message type is checked. The handshake message type can be
		// a key update type, for which we advance the traffic secret, and a
		// new session ticket type, for which we send the received ticket to S2A
		// for processing.
		switch msgType {
		case applicationData:
			// Do nothing if the type is application data.
		case alert:
			if len(p.pendingApplicationData) != tlsAlertSize {
				return 0, errors.New("invalid alert message size")
			}
			if p.pendingApplicationData[1] == byte(closeNotify) {
				if err = p.Conn.Close(); err != nil {
					return 0, err
				}
			}
			// Clear the body of the alert message.
			p.pendingApplicationData = p.pendingApplicationData[:0]
			// TODO: add support for more alert types.
			return 0, nil
		case handshake:
			handshakeMsgType := p.pendingApplicationData[0]
			if handshakeMsgType == tlsHandshakeKeyUpdatePrefix {
				msgLen := bigEndianInt24(p.pendingApplicationData[tlsHandshakeMsgTypeSize : tlsHandshakeMsgTypeSize+tlsHandshakeLengthSize])
				if msgLen != tlsHandshakeKeyUpdateMsgSize {
					return 0, errors.New("invalid handshake key update message length")
				}
				keyUpdateRequest := p.pendingApplicationData[tlsHandshakeMsgTypeSize+tlsHandshakeLengthSize]
				if keyUpdateRequest != byte(updateNotRequested) &&
					keyUpdateRequest != byte(updateRequested) {
					return 0, errors.New("invalid handshake key update message")
				}
				if err = p.inConn.UpdateKey(); err != nil {
					return 0, err
				}
				// Send a key update message back to the peer if requested.
				if keyUpdateRequest == byte(updateRequested) {
					p.writeMutex.Lock()
					defer p.writeMutex.Unlock()
					n, err := p.writeTLSRecord(preConstructedKeyUpdateMsg, byte(handshake))
					if err != nil {
						return 0, err
					}
					if n != tlsHandshakePrefixSize+tlsHandshakeKeyUpdateMsgSize {
						return 0, errors.New("key update request message wrote less bytes than expected")
					}
					if err = p.outConn.UpdateKey(); err != nil {
						return 0, err
					}
				}
				// Clear the body of the key update message.
				p.pendingApplicationData = p.pendingApplicationData[:0]
				return 0, nil
			} else if handshakeMsgType == tlsHandshakeNewSessionTicket {
				// TODO: implement this later.
				grpclog.Infof("Session ticket was received")
				p.pendingApplicationData = p.pendingApplicationData[:0]
				return 0, nil
			}
			return 0, errors.New("unknown handshake message type")
		default:
			return 0, errors.New("unknown record type")
		}
	}

	// Write as much application data as possible to b, the output buffer.
	n += copy(b, p.pendingApplicationData)
	p.pendingApplicationData = p.pendingApplicationData[:0]
	return n, nil
}

// Write divides b into segments of size tlsRecordMaxPlaintextSize, builds a
// TLS 1.3 record (of type "application data") from each segment, and sends
// the record to the peer. It returns the number of plaintext bytes that were
// successfully sent to the peer.
func (p *conn) Write(b []byte) (n int, err error) {
	p.writeMutex.Lock()
	defer p.writeMutex.Unlock()
	return p.writeTLSRecord(b, tlsApplicationData)
}

// writeTLSRecord divides b into segments of size maxPlaintextBytesPerRecord,
// builds a TLS 1.3 record (of type recordType) from each segment, and sends
// the record to the peer. It returns the number of plaintext bytes that were
// successfully sent to the peer.
func (p *conn) writeTLSRecord(b []byte, recordType byte) (n int, err error) {
	// Create a record of only header, record type, and tag if given empty
	// byte array.
	if len(b) == 0 {
		recordEndIndex, _, err := p.buildRecord(b, recordType, 0)
		if err != nil {
			return 0, err
		}

		// Write the bytes stored in outRecordsBuf to p.Conn. Since we return
		// the number of plaintext bytes written without overhead, we will
		// always return 0 while p.Conn.Write returns the entire record length.
		_, err = p.Conn.Write(p.outRecordsBuf[:recordEndIndex])
		return 0, err
	}

	numRecords := int(math.Ceil(float64(len(b)) / float64(tlsRecordMaxPlaintextSize)))
	totalRecordsSize := len(b) + numRecords*p.overheadSize
	partialBSize := len(b)
	if totalRecordsSize > outBufMaxSize {
		totalRecordsSize = outBufMaxSize
		partialBSize = outBufMaxRecords * tlsRecordMaxPlaintextSize
	}
	if len(p.outRecordsBuf) < totalRecordsSize {
		p.outRecordsBuf = make([]byte, totalRecordsSize)
	}
	for bStart := 0; bStart < len(b); bStart += partialBSize {
		bEnd := bStart + partialBSize
		if bEnd > len(b) {
			bEnd = len(b)
		}
		partialB := b[bStart:bEnd]
		recordEndIndex := 0
		for len(partialB) > 0 {
			recordEndIndex, partialB, err = p.buildRecord(partialB, recordType, recordEndIndex)
			if err != nil {
				// Return the amount of bytes written prior to the error.
				return bStart, err
			}
		}
		// Write the bytes stored in outRecordsBuf to p.Conn. If there is an
		// error, calculate the total number of plaintext bytes of complete
		// records successfully written to the peer and return it.
		nn, err := p.Conn.Write(p.outRecordsBuf[:recordEndIndex])
		if err != nil {
			numberOfCompletedRecords := int(math.Floor(float64(nn) / float64(tlsRecordMaxSize)))
			return bStart + numberOfCompletedRecords*tlsRecordMaxPlaintextSize, err
		}
	}
	return len(b), nil
}

// buildRecord builds a TLS 1.3 record of type recordType from plaintext,
// and writes the record to outRecordsBuf at recordStartIndex. The record will
// have at most tlsRecordMaxPlaintextSize bytes of payload. It returns the
// index of outRecordsBuf where the current record ends, as well as any
// remaining plaintext bytes.
func (p *conn) buildRecord(plaintext []byte, recordType byte, recordStartIndex int) (n int, remainingPlaintext []byte, err error) {
	// Construct the payload, which consists of application data and record type.
	dataLen := len(plaintext)
	if dataLen > tlsRecordMaxPlaintextSize {
		dataLen = tlsRecordMaxPlaintextSize
	}
	remainingPlaintext = plaintext[dataLen:]
	newRecordBuf := p.outRecordsBuf[recordStartIndex:]

	copy(newRecordBuf[tlsRecordHeaderSize:], plaintext[:dataLen])
	newRecordBuf[tlsRecordHeaderSize+dataLen] = recordType
	payload := newRecordBuf[tlsRecordHeaderSize : tlsRecordHeaderSize+dataLen+1] // 1 is for the recordType.
	// Construct the header.
	newRecordBuf[0] = tlsApplicationData
	newRecordBuf[1] = tlsLegacyRecordVersion
	newRecordBuf[2] = tlsLegacyRecordVersion
	binary.BigEndian.PutUint16(newRecordBuf[3:], uint16(len(payload)+tlsTagSize))
	header := newRecordBuf[:tlsRecordHeaderSize]

	// Encrypt the payload using header as aad.
	encryptedPayload, err := p.outConn.Encrypt(newRecordBuf[tlsRecordHeaderSize:][:0], payload, header)
	if err != nil {
		return 0, plaintext, err
	}
	recordStartIndex += len(header) + len(encryptedPayload)
	return recordStartIndex, remainingPlaintext, nil
}

func (p *conn) Close() error {
	p.readMutex.Lock()
	defer p.readMutex.Unlock()
	p.writeMutex.Lock()
	defer p.writeMutex.Unlock()
	return p.Conn.Close()
}

// stripPaddingAndType strips the padding by zeros and record type from
// p.pendingApplicationData and returns the record type. Note that
// p.pendingApplicationData should be of the form:
// [application data] + [record type byte] + [trailing zeros]
func (p *conn) stripPaddingAndType() (recordType, error) {
	if len(p.pendingApplicationData) == 0 {
		return 0, errors.New("application data had length 0")
	}
	i := len(p.pendingApplicationData) - 1
	// Search for the index of the record type byte.
	for i > 0 {
		if p.pendingApplicationData[i] != 0 {
			break
		}
		i--
	}
	rt := recordType(p.pendingApplicationData[i])
	p.pendingApplicationData = p.pendingApplicationData[:i]
	return rt, nil
}

// readFullRecord reads from the wire until a record is completed and returns
// the full record.
func (p *conn) readFullRecord() (fullRecord []byte, err error) {
	fullRecord, p.nextRecord, err = parseReadBuffer(p.nextRecord, tlsRecordMaxPayloadSize)
	if err != nil {
		return nil, err
	}
	// Check whether the next record to be decrypted has been completely
	// received.
	if len(fullRecord) == 0 {
		copy(p.unusedBuf, p.nextRecord)
		p.unusedBuf = p.unusedBuf[:len(p.nextRecord)]
		// Always copy next incomplete record to the beginning of the
		// unusedBuf buffer and reset nextRecord to it.
		p.nextRecord = p.unusedBuf
	}
	// Keep reading from the wire until we have a complete record.
	for len(fullRecord) == 0 {
		if len(p.unusedBuf) == cap(p.unusedBuf) {
<<<<<<< HEAD
			tmp := make([]byte, len(p.unusedBuf), cap(p.unusedBuf)+tlsRecordMaxPayloadSize+tlsRecordHeaderSize)
			copy(tmp, p.unusedBuf)
			p.unusedBuf = tmp
		}
		n, err := p.Conn.Read(p.unusedBuf[len(p.unusedBuf):min(cap(p.unusedBuf), len(p.unusedBuf)+tlsRecordMaxPayloadSize+tlsRecordHeaderSize)])
=======
			tmp := make([]byte, len(p.unusedBuf), cap(p.unusedBuf)+tlsRecordMaxSize)
			copy(tmp, p.unusedBuf)
			p.unusedBuf = tmp
		}
		n, err := p.Conn.Read(p.unusedBuf[len(p.unusedBuf):min(cap(p.unusedBuf), len(p.unusedBuf)+tlsRecordMaxSize)])
>>>>>>> 7c6fba0e
		if err != nil {
			return nil, err
		}
		p.unusedBuf = p.unusedBuf[:len(p.unusedBuf)+n]
		fullRecord, p.nextRecord, err = parseReadBuffer(p.unusedBuf, tlsRecordMaxPayloadSize)
		if err != nil {
			return nil, err
		}
	}
	return fullRecord, nil
}

// parseReadBuffer parses the provided buffer and returns a full record and any
// remaining bytes in that buffer. If the record is incomplete, nil is returned
// for the first return value and the given byte buffer is returned for the
// second return value. The length of the payload specified by the header should
// not be greater than maxLen, otherwise an error is returned. Note that this
// function does not allocate or copy any buffers.
func parseReadBuffer(b []byte, maxLen uint16) (fullRecord, remaining []byte, err error) {
	// If the header is not complete, return the provided buffer as remaining
	// buffer.
	if len(b) < tlsRecordHeaderSize {
		return nil, b, nil
	}
	msgLenField := b[tlsRecordHeaderTypeSize+tlsRecordHeaderLegacyRecordVersionSize : tlsRecordHeaderSize]
	length := binary.BigEndian.Uint16(msgLenField)
	if length > maxLen {
		return nil, nil, fmt.Errorf("record length larger than the limit %d", maxLen)
	}
	if len(b) < int(length)+tlsRecordHeaderSize {
		// Record is not complete yet.
		return nil, b, nil
	}
	return b[:tlsRecordHeaderSize+length], b[tlsRecordHeaderSize+length:], nil
}

// splitAndValidateHeader splits the header from the payload in the TLS 1.3
// record and returns them. Note that the header is checked for validity, and an
// error is returned when an invalid header is parsed. Also note that this
// function does not allocate or copy any buffers.
func splitAndValidateHeader(record []byte) (header, payload []byte, err error) {
	if len(record) < tlsRecordHeaderSize {
		return nil, nil, fmt.Errorf("record was smaller than the header size")
	}
	header = record[:tlsRecordHeaderSize]
	payload = record[tlsRecordHeaderSize:]
	if header[0] != tlsApplicationData {
		return nil, nil, fmt.Errorf("incorrect type in the header")
	}
	// Check the legacy record version, which should be 0x03, 0x03.
	if header[1] != 0x03 || header[2] != 0x03 {
		return nil, nil, fmt.Errorf("incorrect legacy record version in the header")
	}
	return header, payload, nil
}

func buildKeyUpdateRequest() []byte {
	b := make([]byte, tlsHandshakePrefixSize+tlsHandshakeKeyUpdateMsgSize)
	b[0] = tlsHandshakeKeyUpdatePrefix
	b[1] = 0
	b[2] = 0
	b[3] = tlsHandshakeKeyUpdateMsgSize
	b[4] = byte(updateNotRequested)
	return b
}

// bidEndianInt24 converts the given byte buffer of at least size 3 and
// outputs the resulting 24 bit integer as a uint32. This is needed because
// TLS 1.3 requires 3 byte integers, and the binary.BigEndian package does
// not provide a way to transform a byte buffer into a 3 byte integer.
func bigEndianInt24(b []byte) uint32 {
	_ = b[2] // bounds check hint to compiler; see golang.org/issue/14808
	return uint32(b[2]) | uint32(b[1])<<8 | uint32(b[0])<<16
}

func min(a, b int) int {
	if a < b {
		return a
	}
	return b
}<|MERGE_RESOLUTION|>--- conflicted
+++ resolved
@@ -516,19 +516,11 @@
 	// Keep reading from the wire until we have a complete record.
 	for len(fullRecord) == 0 {
 		if len(p.unusedBuf) == cap(p.unusedBuf) {
-<<<<<<< HEAD
-			tmp := make([]byte, len(p.unusedBuf), cap(p.unusedBuf)+tlsRecordMaxPayloadSize+tlsRecordHeaderSize)
-			copy(tmp, p.unusedBuf)
-			p.unusedBuf = tmp
-		}
-		n, err := p.Conn.Read(p.unusedBuf[len(p.unusedBuf):min(cap(p.unusedBuf), len(p.unusedBuf)+tlsRecordMaxPayloadSize+tlsRecordHeaderSize)])
-=======
 			tmp := make([]byte, len(p.unusedBuf), cap(p.unusedBuf)+tlsRecordMaxSize)
 			copy(tmp, p.unusedBuf)
 			p.unusedBuf = tmp
 		}
 		n, err := p.Conn.Read(p.unusedBuf[len(p.unusedBuf):min(cap(p.unusedBuf), len(p.unusedBuf)+tlsRecordMaxSize)])
->>>>>>> 7c6fba0e
 		if err != nil {
 			return nil, err
 		}
