/*
 *
 * Copyright 2020 gRPC authors.
 *
 * Licensed under the Apache License, Version 2.0 (the "License");
 * you may not use this file except in compliance with the License.
 * You may obtain a copy of the License at
 *
 *     http://www.apache.org/licenses/LICENSE-2.0
 *
 * Unless required by applicable law or agreed to in writing, software
 * distributed under the License is distributed on an "AS IS" BASIS,
 * WITHOUT WARRANTIES OR CONDITIONS OF ANY KIND, either express or implied.
 * See the License for the specific language governing permissions and
 * limitations under the License.
 *
 */

// Package record implements the TLS 1.3 record protocol used by the S2A
// transport credentials.
package record

import (
	"encoding/binary"
	"errors"
	"fmt"
	"math"
	"net"

	"google.golang.org/grpc/grpclog"
	s2apb "google.golang.org/grpc/security/s2a/internal/proto"
	"google.golang.org/grpc/security/s2a/internal/record/internal/halfconn"
)

// recordType is the `ContentType` as described in
// https://tools.ietf.org/html/rfc8446#section-5.1.
type recordType byte

const (
	alert           recordType = 21
	handshake       recordType = 22
	applicationData recordType = 23
)

// keyUpdateRequest is the `KeyUpdateRequest` as described in
// https://tools.ietf.org/html/rfc8446#section-4.6.3.
type keyUpdateRequest byte

const (
	updateNotRequested keyUpdateRequest = 0
	updateRequested    keyUpdateRequest = 1
)

// alertDescription is the `AlertDescription` as described in
// https://tools.ietf.org/html/rfc8446#section-6.
type alertDescription byte

const (
	closeNotify alertDescription = 0
)

const (
	// The TLS 1.3-specific constants below (tlsRecordMaxPlaintextSize,
	// tlsRecordHeaderSize, tlsRecordTypeSize) were taken from
	// https://tools.ietf.org/html/rfc8446#section-5.1.

	// tlsRecordMaxPlaintextSize is the maximum size in bytes of the plaintext
	// in a single TLS 1.3 record.
	tlsRecordMaxPlaintextSize = 16384 // 2^14
	// tlsRecordTypeSize is the size in bytes of the TLS 1.3 record type.
	tlsRecordTypeSize = 1
	// tlsTagSize is the size in bytes of the tag of the following three
	// ciphersuites: AES-128-GCM-SHA256, AES-256-GCM-SHA384,
	// CHACHA20-POLY1305-SHA256.
	tlsTagSize = 16
	// tlsRecordMaxPayloadSize is the maximum size in bytes of the payload in a
	// single TLS 1.3 record. This is the maximum size of the plaintext plus the
	// record type byte and 16 bytes of the tag.
	tlsRecordMaxPayloadSize = tlsRecordMaxPlaintextSize + tlsRecordTypeSize + tlsTagSize
	// tlsRecordHeaderTypeSize is the size in bytes of the TLS 1.3 record
	// header type.
	tlsRecordHeaderTypeSize = 1
	// tlsRecordHeaderLegacyRecordVersionSize is the size in bytes of the TLS
	// 1.3 record header legacy record version.
	tlsRecordHeaderLegacyRecordVersionSize = 2
	// tlsRecordHeaderPayloadLengthSize is the size in bytes of the TLS 1.3
	// record header payload length.
	tlsRecordHeaderPayloadLengthSize = 2
	// tlsRecordHeaderSize is the size in bytes of the TLS 1.3 record header.
	tlsRecordHeaderSize = tlsRecordHeaderTypeSize + tlsRecordHeaderLegacyRecordVersionSize + tlsRecordHeaderPayloadLengthSize
	// tlsRecordMaxSize
	tlsRecordMaxSize = tlsRecordMaxPayloadSize + tlsRecordHeaderSize
	// tlsApplicationData is the application data type of the TLS 1.3 record
	// header.
	tlsApplicationData = 23
	// tlsLegacyRecordVersion is the legacy record version of the TLS record.
	tlsLegacyRecordVersion = 3
	// tlsAlertSize is the size in bytes of an alert of TLS 1.3.
	tlsAlertSize = 2
)

const (
	// These are TLS 1.3 handshake-specific constants.

	// tlsHandshakeNewSessionTicket is the prefix of a handshake new session
	// ticket message of TLS 1.3.
	tlsHandshakeNewSessionTicket = 4
	// tlsHandshakeKeyUpdatePrefix is the prefix of a handshake key update
	// message of TLS 1.3.
	tlsHandshakeKeyUpdatePrefix = 24
	// tlsHandshakeMsgTypeSize is the size in bytes of the TLS 1.3 handshake
	// message type field.
	tlsHandshakeMsgTypeSize = 1
	// tlsHandshakeLengthSize is the size in bytes of the TLS 1.3 handshake
	// message length field.
	tlsHandshakeLengthSize = 3
	// tlsHandshakeKeyUpdateMsgSize is the size in bytes of the TLS 1.3
	// handshake key update message.
	tlsHandshakeKeyUpdateMsgSize = 1
	// tlsHandshakePrefixSize is the size in bytes of the prefix of the TLS 1.3
	// handshake message.
	tlsHandshakePrefixSize = 4
)

const (
	// outBufMaxRecords is the maximum number of records that can fit in the
	// ourRecordsBuf buffer.
	outBufMaxRecords = 16
	// outBufMaxSize is the maximum size (in bytes) of the outRecordsBuf buffer.
	outBufMaxSize = outBufMaxRecords * tlsRecordMaxSize
)

// preConstructedKeyUpdateMsg holds the key update message. This is needed as an
// optimization so that the same message does not need to be constructed every
// time a key update message is sent.
var preConstructedKeyUpdateMsg = buildKeyUpdateRequest()

// conn represents a secured TLS connection. It implements the net.Conn
// interface.
type conn struct {
	net.Conn
	// inConn is the half connection responsible for decrypting incoming bytes.
	inConn *halfconn.S2AHalfConnection
	// outConn is the half connection responsible for encrypting outgoing bytes.
	outConn *halfconn.S2AHalfConnection
	// pendingApplicationData holds data that has been read from the connection
	// and decrypted, but has not yet been returned by Read.
	pendingApplicationData []byte
	// unusedBuf holds data read from the network that has not yet been
	// decrypted. This data might not consist of a complete record. It may
	// consist of several records, the last of which could be incomplete.
	unusedBuf []byte
	// outRecordsBuf is a buffer used to store outgoing TLS records before
	// they are written to the network.
	outRecordsBuf []byte
	// nextRecord stores the next record info in the unusedBuf buffer.
	nextRecord []byte
	// overheadSize is the overhead size in bytes of each TLS 1.3 record, which
	// is computed as overheadSize = header size + record type byte + tag size.
	// Note that there is no padding by zeros in the overhead calculation.
	overheadSize int
	// hsAddr stores the address of the S2A handshaker service.
	hsAddr string
}

// ConnParameters holds the parameters used for creating a new conn object.
type ConnParameters struct {
	// NetConn is the TCP connection to the peer. This parameter is required.
	NetConn net.Conn
	// Ciphersuite is the TLS ciphersuite negotiated by the S2A handshaker
	// service. This parameter is required.
	Ciphersuite s2apb.Ciphersuite
	// TLSVersion is the TLS version number negotiated by the S2A handshaker
	// service. This parameter is required.
	TLSVersion s2apb.TLSVersion
	// InTrafficSecret is the traffic secret used to derive the session key for
	// the inbound direction. This parameter is required.
	InTrafficSecret []byte
	// OutTrafficSecret is the traffic secret used to derive the session key
	// for the outbound direction. This parameter is required.
	OutTrafficSecret []byte
	// UnusedBuf is the data read from the network that has not yet been
	// decrypted. This parameter is optional. If not provided, then no
	// application data was sent in the same flight of messages as the final
	// handshake message.
	UnusedBuf []byte
	// InSequence is the sequence number of the next, incoming, TLS record.
	// This parameter is required.
	InSequence uint64
	// OutSequence is the sequence number of the next, outgoing, TLS record.
	// This parameter is required.
	OutSequence uint64
	// HSAddr stores the address of the S2A handshaker service. This parameter
	// is optional. If not provided, then TLS resumption is disabled.
	HSAddr string
}

func NewConn(o *ConnParameters) (net.Conn, error) {
	if o == nil {
		return nil, errors.New("conn options must not be nil")
	}
	if o.TLSVersion != s2apb.TLSVersion_TLS1_3 {
		return nil, errors.New("TLS version must be TLS 1.3")
	}

	inConn, err := halfconn.New(o.Ciphersuite, o.InTrafficSecret, o.InSequence)
	if err != nil {
		return nil, fmt.Errorf("failed to create inbound half connection: %v", err)
	}
	outConn, err := halfconn.New(o.Ciphersuite, o.OutTrafficSecret, o.OutSequence)
	if err != nil {
		return nil, fmt.Errorf("failed to create outbound half connection: %v", err)
	}

	// The tag size for the in/out connections should be the same.
	overheadSize := tlsRecordHeaderSize + tlsRecordTypeSize + inConn.TagSize()
	var unusedBuf []byte
	// TODO(gud): Potentially optimize unusedBuf with pre-allocation
	if o.UnusedBuf != nil {
		unusedBuf = make([]byte, len(o.UnusedBuf))
		copy(unusedBuf, o.UnusedBuf)
	}

	s2aConn := &conn{
		Conn:          o.NetConn,
		inConn:        inConn,
		outConn:       outConn,
		unusedBuf:     unusedBuf,
		outRecordsBuf: make([]byte, tlsRecordMaxSize),
		nextRecord:    unusedBuf,
		overheadSize:  overheadSize,
		hsAddr:        o.HSAddr,
	}
	return s2aConn, nil
}

// Read reads and decrypts a TLS 1.3 record from the underlying connection, and
// copies any application data received from the peer into b. If the size of the
// payload is greater than len(b), Read retains the remaining bytes in an
// internal buffer, and subsequent calls to Read will read from this buffer
// until it is exhausted. At most 1 TLS record worth of application data is
// written to b for each call to Read.
//
// Note that for the user to efficiently call this method, the user should
// ensure that the buffer b is allocated such that the buffer does not have any
// unused segments. This can be done by calling Read via io.ReadFull, which
// continually calls Read until the specified buffer has been filled. Also note
// that the user should close the connection via Close() if an error is thrown
// by a call to Read.
func (p *conn) Read(b []byte) (n int, err error) {
	// Check if p.pendingApplication data has leftover application data from
	// the previous call to Read.
	if len(p.pendingApplicationData) == 0 {
		// Read a full record from the wire.
		record, err := p.readFullRecord()
		if err != nil {
			return 0, err
		}
		// Now we have a complete record, so split the header and validate it
		// The TLS record is split into 2 pieces: the record header and the
		// payload. The payload has the following form:
		// [payload] = [ciphertext of application data]
		//           + [ciphertext of record type byte]
		//           + [(optionally) ciphertext of padding by zeros]
		//           + [tag]
		header, payload, err := splitAndValidateHeader(record)
		if err != nil {
			return 0, err
		}
		// Decrypt the ciphertext.
		p.pendingApplicationData, err = p.inConn.Decrypt(payload[:0], payload, header)
		if err != nil {
			return 0, err
		}
		// Remove the padding by zeros and the record type byte from the
		// p.pendingApplicationData buffer.
		msgType, err := p.stripPaddingAndType()
		if err != nil {
			return 0, err
		}
		// Check that the length of the plaintext after stripping the padding
		// and record type byte is under the maximum plaintext size.
		if len(p.pendingApplicationData) > tlsRecordMaxPlaintextSize {
			return 0, errors.New("plaintext size larger than maximum")
		}
		// The expected message types are application data, alert, and
		// handshake. For application data, the bytes are directly copied into
		// b. For an alert, the type of the alert is checked and the connection
		// is closed on a close notify alert. For a handshake message, the
		// handshake message type is checked. The handshake message type can be
		// a key update type, for which we advance the traffic secret, and a
		// new session ticket type, for which we send the received ticket to S2A
		// for processing.
		switch msgType {
		case applicationData:
			// Do nothing if the type is application data.
		case alert:
			if len(p.pendingApplicationData) != tlsAlertSize {
				return 0, errors.New("invalid alert message size")
			}
			if p.pendingApplicationData[1] == byte(closeNotify) {
				if err = p.Conn.Close(); err != nil {
					return 0, err
				}
			}
			// Clear the body of the alert message.
			p.pendingApplicationData = p.pendingApplicationData[:0]
			// TODO: add support for more alert types.
			return 0, nil
		case handshake:
			handshakeMsgType := p.pendingApplicationData[0]
			if handshakeMsgType == tlsHandshakeKeyUpdatePrefix {
				msgLen := bigEndianInt24(p.pendingApplicationData[tlsHandshakeMsgTypeSize : tlsHandshakeMsgTypeSize+tlsHandshakeLengthSize])
				if msgLen != tlsHandshakeKeyUpdateMsgSize {
					return 0, errors.New("invalid handshake key update message length")
				}
				keyUpdateRequest := p.pendingApplicationData[tlsHandshakeMsgTypeSize+tlsHandshakeLengthSize]
				if keyUpdateRequest != byte(updateNotRequested) &&
					keyUpdateRequest != byte(updateRequested) {
					return 0, errors.New("invalid handshake key update message")
				}
				if err = p.inConn.UpdateKey(); err != nil {
					return 0, err
				}
				// Send a key update message back to the peer if requested.
				if keyUpdateRequest == byte(updateRequested) {
					// TODO: lock before sending and updating.
					n, err := p.writeTLSRecord(preConstructedKeyUpdateMsg, byte(handshake))
					if err != nil {
						return 0, err
					}
					if n != tlsHandshakePrefixSize+tlsHandshakeKeyUpdateMsgSize {
						return 0, errors.New("key update request message wrote less bytes than expected")
					}
					if err = p.outConn.UpdateKey(); err != nil {
						return 0, err
					}
				}
				// Clear the body of the key update message.
				p.pendingApplicationData = p.pendingApplicationData[:0]
				return 0, nil
			} else if handshakeMsgType == tlsHandshakeNewSessionTicket {
				// TODO: implement this later.
				grpclog.Infof("Session ticket was received")
				p.pendingApplicationData = p.pendingApplicationData[:0]
				return 0, nil
			}
			return 0, errors.New("unknown handshake message type")
		default:
			return 0, errors.New("unknown record type")
		}
	}

	// Write as much application data as possible to b, the output buffer.
	n = copy(b, p.pendingApplicationData)
	p.pendingApplicationData = p.pendingApplicationData[n:]
	return n, nil
}

// Write divides b into segments of size tlsRecordMaxPlaintextSize, builds a
// TLS 1.3 record (of type "application data") from each segment, and sends
// the record to the peer. It returns the number of plaintext bytes that were
// successfully sent to the peer.
func (p *conn) Write(b []byte) (n int, err error) {
	return p.writeTLSRecord(b, tlsApplicationData)

}

// writeTLSRecord divides b into segments of size maxPlaintextBytesPerRecord,
// builds a TLS 1.3 record (of type recordType) from each segment, and sends
// the record to the peer. It returns the number of plaintext bytes that were
// successfully sent to the peer.
func (p *conn) writeTLSRecord(b []byte, recordType byte) (n int, err error) {
	// Create a record of only header, record type, and tag if given empty
	// byte array.
	if len(b) == 0 {
		recordEndIndex, _, err := p.buildRecord(b, recordType, 0)
		if err != nil {
			return 0, err
		}

		// Write the bytes stored in outRecordsBuf to p.Conn. Since we return
		// the number of plaintext bytes written without overhead, we will
		// always return 0 while p.Conn.Write returns the entire record length.
		_, err = p.Conn.Write(p.outRecordsBuf[:recordEndIndex])
		return 0, err
	}

	numRecords := int(math.Ceil(float64(len(b)) / float64(tlsRecordMaxPlaintextSize)))
	totalRecordsSize := len(b) + numRecords*p.overheadSize
	partialBSize := len(b)
	if totalRecordsSize > outBufMaxSize {
		totalRecordsSize = outBufMaxSize
<<<<<<< HEAD
		partialBSize = outBufMaxRecords * tlsRecordMaxPlaintextSize
=======
		partialBSize = outBufMaxSize / tlsRecordMaxSize * tlsRecordMaxPlaintextSize
>>>>>>> f3929f7c
	}
	if len(p.outRecordsBuf) < totalRecordsSize {
		p.outRecordsBuf = make([]byte, totalRecordsSize)
	}
	for bStart := 0; bStart < len(b); bStart += partialBSize {
		bEnd := bStart + partialBSize
		if bEnd > len(b) {
			bEnd = len(b)
		}
		partialB := b[bStart:bEnd]
		recordEndIndex := 0
		for len(partialB) > 0 {
			recordEndIndex, partialB, err = p.buildRecord(partialB, recordType, recordEndIndex)
			if err != nil {
				// Return the amount of bytes written prior to the error.
				return bStart, err
			}
		}
		// Write the bytes stored in outRecordsBuf to p.Conn. If there is an
		// error, calculate the total number of plaintext bytes of complete
		// records successfully written to the peer and return it.
		nn, err := p.Conn.Write(p.outRecordsBuf[:recordEndIndex])
		if err != nil {
			numberOfCompletedRecords := int(math.Floor(float64(nn) / float64(tlsRecordMaxSize)))
			return bStart + numberOfCompletedRecords*tlsRecordMaxPlaintextSize, err
		}
	}
	return len(b), nil
}

// buildRecord builds a TLS 1.3 record of type recordType from plaintext,
// and writes the record to outRecordsBuf at recordStartIndex. The record will
// have at most tlsRecordMaxPlaintextSize bytes of payload. It returns the
// index of outRecordsBuf where the current record ends, as well as any
// remaining plaintext bytes.
func (p *conn) buildRecord(plaintext []byte, recordType byte, recordStartIndex int) (n int, remainingPlaintext []byte, err error) {
	// Construct the payload, which consists of application data and record type.
	dataLen := len(plaintext)
	if dataLen > tlsRecordMaxPlaintextSize {
		dataLen = tlsRecordMaxPlaintextSize
	}
	remainingPlaintext = plaintext[dataLen:]
	newRecordBuf := p.outRecordsBuf[recordStartIndex:]

	copy(newRecordBuf[tlsRecordHeaderSize:], plaintext[:dataLen])
	newRecordBuf[tlsRecordHeaderSize+dataLen] = recordType
	payload := newRecordBuf[tlsRecordHeaderSize : tlsRecordHeaderSize+dataLen+1] // 1 is for the recordType.
	// Construct the header.
	newRecordBuf[0] = tlsApplicationData
	newRecordBuf[1] = tlsLegacyRecordVersion
	newRecordBuf[2] = tlsLegacyRecordVersion
	binary.BigEndian.PutUint16(newRecordBuf[3:], uint16(len(payload)+tlsTagSize))
	header := newRecordBuf[:tlsRecordHeaderSize]

	// Encrypt the payload using header as aad.
	encryptedPayload, err := p.outConn.Encrypt(newRecordBuf[tlsRecordHeaderSize:][:0], payload, header)
	if err != nil {
		return 0, plaintext, err
	}
	recordStartIndex += len(header) + len(encryptedPayload)
	return recordStartIndex, remainingPlaintext, nil
}

func (p *conn) Close() error {
	// TODO: Implement close with locks.
	return p.Conn.Close()
}

// stripPaddingAndType strips the padding by zeros and record type from
// p.pendingApplicationData and returns the record type. Note that
// p.pendingApplicationData should be of the form:
// [application data] + [record type byte] + [trailing zeros]
func (p *conn) stripPaddingAndType() (recordType, error) {
	if len(p.pendingApplicationData) == 0 {
		return 0, errors.New("application data had length 0")
	}
	i := len(p.pendingApplicationData) - 1
	// Search for the index of the record type byte.
	for i > 0 {
		if p.pendingApplicationData[i] != 0 {
			break
		}
		i--
	}
	rt := recordType(p.pendingApplicationData[i])
	p.pendingApplicationData = p.pendingApplicationData[:i]
	return rt, nil
}

// readFullRecord reads from the wire until a record is completed and returns
// the full record.
func (p *conn) readFullRecord() (fullRecord []byte, err error) {
	fullRecord, p.nextRecord, err = parseReadBuffer(p.nextRecord, tlsRecordMaxPayloadSize)
	if err != nil {
		return nil, err
	}
	// Check whether the next record to be decrypted has been completely
	// received.
	if len(fullRecord) == 0 {
		copy(p.unusedBuf, p.nextRecord)
		p.unusedBuf = p.unusedBuf[:len(p.nextRecord)]
		// Always copy next incomplete record to the beginning of the
		// unusedBuf buffer and reset nextRecord to it.
		p.nextRecord = p.unusedBuf
	}
	// Keep reading from the wire until we have a complete record.
	for len(fullRecord) == 0 {
		if len(p.unusedBuf) == cap(p.unusedBuf) {
			tmp := make([]byte, len(p.unusedBuf), cap(p.unusedBuf)+tlsRecordMaxPayloadSize)
			copy(tmp, p.unusedBuf)
			p.unusedBuf = tmp
		}
		n, err := p.Conn.Read(p.unusedBuf[len(p.unusedBuf):min(cap(p.unusedBuf), len(p.unusedBuf)+tlsRecordMaxPayloadSize)])
		if err != nil {
			return nil, err
		}
		p.unusedBuf = p.unusedBuf[:len(p.unusedBuf)+n]
		fullRecord, p.nextRecord, err = parseReadBuffer(p.unusedBuf, tlsRecordMaxPayloadSize)
		if err != nil {
			return nil, err
		}
	}
	return fullRecord, nil
}

// parseReadBuffer parses the provided buffer and returns a full record and any
// remaining bytes in that buffer. If the record is incomplete, nil is returned
// for the first return value and the given byte buffer is returned for the
// second return value. The length of the payload specified by the header should
// not be greater than maxLen, otherwise an error is returned. Note that this
// function does not allocate or copy any buffers.
func parseReadBuffer(b []byte, maxLen uint16) (fullRecord, remaining []byte, err error) {
	// If the header is not complete, return the provided buffer as remaining
	// buffer.
	if len(b) < tlsRecordHeaderSize {
		return nil, b, nil
	}
	msgLenField := b[tlsRecordHeaderTypeSize+tlsRecordHeaderLegacyRecordVersionSize : tlsRecordHeaderSize]
	length := binary.BigEndian.Uint16(msgLenField)
	if length > maxLen {
		return nil, nil, fmt.Errorf("record length larger than the limit %d", maxLen)
	}
	if len(b) < int(length)+tlsRecordHeaderSize {
		// Record is not complete yet.
		return nil, b, nil
	}
	return b[:tlsRecordHeaderSize+length], b[tlsRecordHeaderSize+length:], nil
}

// splitAndValidateHeader splits the header from the payload in the TLS 1.3
// record and returns them. Note that the header is checked for validity, and an
// error is returned when an invalid header is parsed. Also note that this
// function does not allocate or copy any buffers.
func splitAndValidateHeader(record []byte) (header, payload []byte, err error) {
	if len(record) < tlsRecordHeaderSize {
		return nil, nil, fmt.Errorf("record was smaller than the header size")
	}
	header = record[:tlsRecordHeaderSize]
	payload = record[tlsRecordHeaderSize:]
	if header[0] != tlsApplicationData {
		return nil, nil, fmt.Errorf("incorrect type in the header")
	}
	// Check the legacy record version, which should be 0x03, 0x03.
	if header[1] != 0x03 || header[2] != 0x03 {
		return nil, nil, fmt.Errorf("incorrect legacy record version in the header")
	}
	return header, payload, nil
}

func buildKeyUpdateRequest() []byte {
	b := make([]byte, tlsHandshakePrefixSize+tlsHandshakeKeyUpdateMsgSize)
	b[0] = tlsHandshakeKeyUpdatePrefix
	b[1] = 0
	b[2] = 0
	b[3] = tlsHandshakeKeyUpdateMsgSize
	b[4] = byte(updateNotRequested)
	return b
}

// bidEndianInt24 converts the given byte buffer of at least size 3 and
// outputs the resulting 24 bit integer as a uint32. This is needed because
// TLS 1.3 requires 3 byte integers, and the binary.BigEndian package does
// not provide a way to transform a byte buffer into a 3 byte integer.
func bigEndianInt24(b []byte) uint32 {
	_ = b[2] // bounds check hint to compiler; see golang.org/issue/14808
	return uint32(b[2]) | uint32(b[1])<<8 | uint32(b[0])<<16
}

func min(a, b int) int {
	if a < b {
		return a
	}
	return b
}<|MERGE_RESOLUTION|>--- conflicted
+++ resolved
@@ -391,11 +391,7 @@
 	partialBSize := len(b)
 	if totalRecordsSize > outBufMaxSize {
 		totalRecordsSize = outBufMaxSize
-<<<<<<< HEAD
 		partialBSize = outBufMaxRecords * tlsRecordMaxPlaintextSize
-=======
-		partialBSize = outBufMaxSize / tlsRecordMaxSize * tlsRecordMaxPlaintextSize
->>>>>>> f3929f7c
 	}
 	if len(p.outRecordsBuf) < totalRecordsSize {
 		p.outRecordsBuf = make([]byte, totalRecordsSize)
