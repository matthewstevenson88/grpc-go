--- conflicted
+++ resolved
@@ -1030,72 +1030,33 @@
 	}
 }
 
-<<<<<<< HEAD
-func TestBuildValidHeader(t *testing.T) {
-=======
 func TestBuildHeader(t *testing.T) {
->>>>>>> 5b88cbe7
 	for _, tc := range []struct {
 		desc           string
 		payloadLength  int
 		expectedHeader []byte
-<<<<<<< HEAD
-=======
 		ciphersuite    s2apb.Ciphersuite
 		trafficSecret  []byte
->>>>>>> 5b88cbe7
 		outErr         error
 	}{
 		{
 			desc:           "Payload with length 0",
 			payloadLength:  0,
 			expectedHeader: []byte{tlsApplicationData, tlsLegacyRecordVersion, tlsLegacyRecordVersion, 0, 16},
-<<<<<<< HEAD
-=======
 			trafficSecret:  testutil.Dehex("6b6b6b6b6b6b6b6b6b6b6b6b6b6b6b6b6b6b6b6b6b6b6b6b6b6b6b6b6b6b6b6b"),
 			ciphersuite:    s2apb.Ciphersuite_AES_128_GCM_SHA256,
->>>>>>> 5b88cbe7
 		},
 		{
 			desc:           "Payload with length 6",
 			payloadLength:  6,
 			expectedHeader: []byte{tlsApplicationData, tlsLegacyRecordVersion, tlsLegacyRecordVersion, 0, 22},
-<<<<<<< HEAD
-=======
 			trafficSecret:  testutil.Dehex("6b6b6b6b6b6b6b6b6b6b6b6b6b6b6b6b6b6b6b6b6b6b6b6b6b6b6b6b6b6b6b6b"),
 			ciphersuite:    s2apb.Ciphersuite_AES_128_GCM_SHA256,
->>>>>>> 5b88cbe7
 		},
 		{
 			desc:           "Payload with length 256",
 			payloadLength:  256,
 			expectedHeader: []byte{tlsApplicationData, tlsLegacyRecordVersion, tlsLegacyRecordVersion, 1, 16},
-<<<<<<< HEAD
-		},
-	} {
-		t.Run(tc.desc, func(t *testing.T) {
-			resultHeader, err := buildHeader(tc.payloadLength, tlsRecordMaxPayloadSize)
-			if !bytes.Equal(tc.expectedHeader, resultHeader) {
-				t.Errorf("Incorrect Header: Expected: %v, Received: %v", tc.expectedHeader, resultHeader)
-			}
-			if got, want := err == nil, tc.outErr == nil; got != want {
-				t.Errorf("Incorrect Error: Expected: %v, Received: %v", tc.outErr, err)
-			}
-		})
-	}
-}
-
-func TestBuildInvalidHeader(t *testing.T) {
-	for _, tc := range []struct {
-		desc           string
-		payloadLength  int
-		expectedHeader []byte
-		outErr         error
-	}{
-		{
-			desc:          "Payload with length greater than max payload size",
-			payloadLength: tlsRecordMaxPayloadSize + 1,
-=======
 			trafficSecret:  testutil.Dehex("6b6b6b6b6b6b6b6b6b6b6b6b6b6b6b6b6b6b6b6b6b6b6b6b6b6b6b6b6b6b6b6b"),
 			ciphersuite:    s2apb.Ciphersuite_AES_128_GCM_SHA256,
 		},
@@ -1104,246 +1065,7 @@
 			payloadLength: tlsRecordMaxPayloadSize + 1,
 			trafficSecret: testutil.Dehex("6b6b6b6b6b6b6b6b6b6b6b6b6b6b6b6b6b6b6b6b6b6b6b6b6b6b6b6b6b6b6b6b"),
 			ciphersuite:   s2apb.Ciphersuite_AES_128_GCM_SHA256,
->>>>>>> 5b88cbe7
 			outErr:        errors.New("payload length exceeds max allowed size"),
-		},
-	} {
-		t.Run(tc.desc, func(t *testing.T) {
-<<<<<<< HEAD
-			resultHeader, err := buildHeader(tc.payloadLength, tlsRecordMaxPayloadSize)
-=======
-			fConn := &fakeConn{}
-			newConn, err := NewConn(&ConnParameters{
-				NetConn:          fConn,
-				Ciphersuite:      tc.ciphersuite,
-				TLSVersion:       s2apb.TLSVersion_TLS1_3,
-				InTrafficSecret:  tc.trafficSecret,
-				OutTrafficSecret: tc.trafficSecret,
-			})
-			c := newConn.(*conn)
-			if err != nil {
-				t.Fatalf("NewConn() failed: %v", err)
-			}
-			resultHeader, err := c.buildHeader(tc.payloadLength)
->>>>>>> 5b88cbe7
-			if !bytes.Equal(tc.expectedHeader, resultHeader) {
-				t.Errorf("Incorrect Header: Expected: %v, Received: %v", tc.expectedHeader, resultHeader)
-			}
-			if got, want := err == nil, tc.outErr == nil; got != want {
-				t.Errorf("Incorrect Error: Expected: %v, Received: %v", tc.outErr, err)
-			}
-		})
-	}
-}
-
-<<<<<<< HEAD
-func TestConnWrite(t *testing.T) {
-=======
-func TestWrite(t *testing.T) {
->>>>>>> 5b88cbe7
-	for _, tc := range []struct {
-		desc             string
-		ciphersuite      s2apb.Ciphersuite
-		trafficSecret    []byte
-		plaintexts       [][]byte
-		maxPlaintextSize int
-		outRecords       [][]byte
-		outBytesWritten  []int
-		outErr           bool
-	}{
-		// The traffic secrets were chosen randomly and are equivalent to the
-		// ones used in C++ and Java. The ciphertext was constructed using an
-		// existing TLS library.
-<<<<<<< HEAD
-
-		{
-			desc:          "AES-128-GCM-SHA256 plaintext split in 2 records",
-			ciphersuite:   s2apb.Ciphersuite_AES_128_GCM_SHA256,
-			trafficSecret: testutil.Dehex("6b6b6b6b6b6b6b6b6b6b6b6b6b6b6b6b6b6b6b6b6b6b6b6b6b6b6b6b6b6b6b6b"),
-			plaintexts: [][]byte{
-				[]byte("123456"),
-			},
-			maxPlaintextSize: 3,
-			outRecords: [][]byte{
-				testutil.Dehex("1703030014f2e4e432b1c71d1071abf6d5e1f7b32a158c48721703030014d48835dbdd76ab0a2208cf7478249adb6c841f18"),
-			},
-			outBytesWritten: []int{6},
-		},
-		{
-			desc:          "AES-128-GCM-SHA256 plaintext split in 1 full records, 1 non-full record",
-			ciphersuite:   s2apb.Ciphersuite_AES_128_GCM_SHA256,
-			trafficSecret: testutil.Dehex("6b6b6b6b6b6b6b6b6b6b6b6b6b6b6b6b6b6b6b6b6b6b6b6b6b6b6b6b6b6b6b6b"),
-			plaintexts: [][]byte{
-				[]byte("12345"),
-			},
-			maxPlaintextSize: 3,
-			outRecords: [][]byte{
-				testutil.Dehex("1703030014f2e4e432b1c71d1071abf6d5e1f7b32a158c48721703030013d488144b664c017044de674beab69805f3f7dc"),
-			},
-			outBytesWritten: []int{5},
-		},
-=======
->>>>>>> 5b88cbe7
-		{
-			desc:          "AES-128-GCM-SHA256",
-			ciphersuite:   s2apb.Ciphersuite_AES_128_GCM_SHA256,
-			trafficSecret: testutil.Dehex("6b6b6b6b6b6b6b6b6b6b6b6b6b6b6b6b6b6b6b6b6b6b6b6b6b6b6b6b6b6b6b6b"),
-			plaintexts: [][]byte{
-				[]byte("123456"),
-				[]byte("789123456"),
-			},
-<<<<<<< HEAD
-			maxPlaintextSize: tlsRecordMaxPlaintextSize,
-=======
->>>>>>> 5b88cbe7
-			outRecords: [][]byte{
-				testutil.Dehex("1703030017f2e4e411ac6760e4e3f074a36574c45ee4c1906103db0d"),
-				testutil.Dehex("170303001ad7853afd6d7ceaabab950a0b6707905d2b908894871c7c62021f"),
-			},
-			outBytesWritten: []int{6, 9},
-		},
-		{
-			desc:          "AES-128-GCM-SHA256 empty",
-			ciphersuite:   s2apb.Ciphersuite_AES_128_GCM_SHA256,
-			trafficSecret: testutil.Dehex("6b6b6b6b6b6b6b6b6b6b6b6b6b6b6b6b6b6b6b6b6b6b6b6b6b6b6b6b6b6b6b6b"),
-			plaintexts: [][]byte{
-				[]byte(""),
-			},
-<<<<<<< HEAD
-			maxPlaintextSize: tlsRecordMaxPlaintextSize,
-=======
->>>>>>> 5b88cbe7
-			outRecords: [][]byte{
-				testutil.Dehex("1703030011d47cb2ec040f26cc8989330339c669dd4e"),
-			},
-			outBytesWritten: []int{0},
-		},
-		{
-<<<<<<< HEAD
-			desc:          "AES-256-GCM-SHA384 plaintext split in 2 records",
-			ciphersuite:   s2apb.Ciphersuite_AES_256_GCM_SHA384,
-			trafficSecret: testutil.Dehex("6b6b6b6b6b6b6b6b6b6b6b6b6b6b6b6b6b6b6b6b6b6b6b6b6b6b6b6b6b6b6b6b6b6b6b6b6b6b6b6b6b6b6b6b6b6b6b6b"),
-			plaintexts: [][]byte{
-				[]byte("123456"),
-			},
-			maxPlaintextSize: 3,
-			outRecords: [][]byte{
-				testutil.Dehex("170303001424efee7905fc3ab0938bf9a03b1788460cb2b39b1703030014802750f46511524b096b924333194fe73489f00e"),
-			},
-			outBytesWritten: []int{6},
-		},
-
-		{
-			desc:          "AES-256-GCM-SHA384 plaintext split in 1 full record, 1 non-full record",
-			ciphersuite:   s2apb.Ciphersuite_AES_256_GCM_SHA384,
-			trafficSecret: testutil.Dehex("6b6b6b6b6b6b6b6b6b6b6b6b6b6b6b6b6b6b6b6b6b6b6b6b6b6b6b6b6b6b6b6b6b6b6b6b6b6b6b6b6b6b6b6b6b6b6b6b"),
-			plaintexts: [][]byte{
-				[]byte("12345"),
-			},
-			maxPlaintextSize: 3,
-			outRecords: [][]byte{
-				testutil.Dehex("170303001424efee7905fc3ab0938bf9a03b1788460cb2b39b17030300138027715d59c8f8344e1def0d46bd368c0bff4e"),
-			},
-			outBytesWritten: []int{5},
-		},
-		{
-=======
->>>>>>> 5b88cbe7
-			desc:          "AES-256-GCM-SHA384",
-			ciphersuite:   s2apb.Ciphersuite_AES_256_GCM_SHA384,
-			trafficSecret: testutil.Dehex("6b6b6b6b6b6b6b6b6b6b6b6b6b6b6b6b6b6b6b6b6b6b6b6b6b6b6b6b6b6b6b6b6b6b6b6b6b6b6b6b6b6b6b6b6b6b6b6b"),
-			plaintexts: [][]byte{
-				[]byte("123456"),
-				[]byte("789123456"),
-			},
-<<<<<<< HEAD
-			maxPlaintextSize: tlsRecordMaxPlaintextSize,
-=======
->>>>>>> 5b88cbe7
-			outRecords: [][]byte{
-				testutil.Dehex("170303001724efee5af1a62170ad5a95f899d038b965386a1a7daed9"),
-				testutil.Dehex("170303001a832a5fd271b6442e74bc02111a8e8b52a74b14dd3eca8598b293"),
-			},
-			outBytesWritten: []int{6, 9},
-		},
-		{
-			desc:          "AES-256-GCM-SHA384 empty",
-			ciphersuite:   s2apb.Ciphersuite_AES_256_GCM_SHA384,
-			trafficSecret: testutil.Dehex("6b6b6b6b6b6b6b6b6b6b6b6b6b6b6b6b6b6b6b6b6b6b6b6b6b6b6b6b6b6b6b6b6b6b6b6b6b6b6b6b6b6b6b6b6b6b6b6b"),
-			plaintexts: [][]byte{
-				[]byte(""),
-			},
-<<<<<<< HEAD
-			maxPlaintextSize: tlsRecordMaxPlaintextSize,
-=======
->>>>>>> 5b88cbe7
-			outRecords: [][]byte{
-				testutil.Dehex("170303001102a04134d38c1118f36b01d177c5d2dcf7"),
-			},
-			outBytesWritten: []int{0},
-		},
-		{
-<<<<<<< HEAD
-			desc:          "CHACHA20-POLY1305-SHA256 plaintext split in 2 records",
-			ciphersuite:   s2apb.Ciphersuite_CHACHA20_POLY1305_SHA256,
-			trafficSecret: testutil.Dehex("6b6b6b6b6b6b6b6b6b6b6b6b6b6b6b6b6b6b6b6b6b6b6b6b6b6b6b6b6b6b6b6b"),
-			plaintexts: [][]byte{
-				[]byte("123456"),
-			},
-			maxPlaintextSize: 3,
-			outRecords: [][]byte{
-				testutil.Dehex("1703030014c947ff873efb31727561a3e3432380c89113e6eb17030300140fe0e4b4f7996f69ac2204ebff34f32498ece54e"),
-			},
-			outBytesWritten: []int{6},
-		},
-		{
-			desc:          "CHACHA20-POLY1305-SHA256 plaintext split in 1 full record, 1 non-full record",
-			ciphersuite:   s2apb.Ciphersuite_CHACHA20_POLY1305_SHA256,
-			trafficSecret: testutil.Dehex("6b6b6b6b6b6b6b6b6b6b6b6b6b6b6b6b6b6b6b6b6b6b6b6b6b6b6b6b6b6b6b6b"),
-			plaintexts: [][]byte{
-				[]byte("12345"),
-			},
-			maxPlaintextSize: 3,
-			outRecords: [][]byte{
-				testutil.Dehex("1703030014c947ff873efb31727561a3e3432380c89113e6eb17030300130fe0c5bcf303b644b6ff79d51a836a10cfd80b"),
-			},
-			outBytesWritten: []int{5},
-		},
-		{
-=======
->>>>>>> 5b88cbe7
-			desc:          "CHACHA20-POLY1305-SHA256",
-			ciphersuite:   s2apb.Ciphersuite_CHACHA20_POLY1305_SHA256,
-			trafficSecret: testutil.Dehex("6b6b6b6b6b6b6b6b6b6b6b6b6b6b6b6b6b6b6b6b6b6b6b6b6b6b6b6b6b6b6b6b"),
-			plaintexts: [][]byte{
-				[]byte("123456"),
-				[]byte("789123456"),
-			},
-<<<<<<< HEAD
-			maxPlaintextSize: tlsRecordMaxPlaintextSize,
-=======
->>>>>>> 5b88cbe7
-			outRecords: [][]byte{
-				testutil.Dehex("1703030017c947ffa470304370338bb07ce468e6b8a0944a338ba402"),
-				testutil.Dehex("170303001a0cedeb922170c110c172262542c67916b78fa0d1c1261709cd00"),
-			},
-			outBytesWritten: []int{6, 9},
-		},
-		{
-			desc:          "CHACHA20-POLY1305-SHA256 empty",
-			ciphersuite:   s2apb.Ciphersuite_CHACHA20_POLY1305_SHA256,
-			trafficSecret: testutil.Dehex("6b6b6b6b6b6b6b6b6b6b6b6b6b6b6b6b6b6b6b6b6b6b6b6b6b6b6b6b6b6b6b6b"),
-			plaintexts: [][]byte{
-				[]byte(""),
-			},
-<<<<<<< HEAD
-			maxPlaintextSize: tlsRecordMaxPlaintextSize,
-=======
->>>>>>> 5b88cbe7
-			outRecords: [][]byte{
-				testutil.Dehex("1703030011ef8f7a428ddc84ee5968cd6306bf1d2d1b"),
-			},
-			outBytesWritten: []int{0},
 		},
 	} {
 		t.Run(tc.desc, func(t *testing.T) {
@@ -1359,107 +1081,107 @@
 			if err != nil {
 				t.Fatalf("NewConn() failed: %v", err)
 			}
-			for i, plaintext := range tc.plaintexts {
-<<<<<<< HEAD
-				bytesWritten, err := c.writeTLSRecord(plaintext, tlsApplicationData, tc.maxPlaintextSize)
-				if got, want := err == nil, !tc.outErr; got != want {
-					t.Errorf("c.Write(plaintext) = (err=nil) = %v, want %v", err, want)
-=======
-				bytesWritten, err := c.writeTLSRecord(plaintext, tlsApplicationData)
-				if got, want := err == nil, !tc.outErr; got != want {
-					t.Errorf("c.Write(plaintext) = (err=nil) = %v, want %v", got, want)
->>>>>>> 5b88cbe7
-				}
-				if bytesWritten != tc.outBytesWritten[i] {
-					t.Errorf("Incorrect number of bytes written: got: %v, want: %v", bytesWritten, tc.outBytesWritten[i])
-				}
-			}
-			if !reflect.DeepEqual(fConn.out, tc.outRecords) {
-				t.Errorf("Incorrect Record: got: %v, want: %v", fConn.out, tc.outRecords)
+			resultHeader, err := c.buildHeader(tc.payloadLength)
+			if !bytes.Equal(tc.expectedHeader, resultHeader) {
+				t.Errorf("Incorrect Header: Expected: %v, Received: %v", tc.expectedHeader, resultHeader)
+			}
+			if got, want := err == nil, tc.outErr == nil; got != want {
+				t.Errorf("Incorrect Error: Expected: %v, Received: %v", tc.outErr, err)
 			}
 		})
 	}
 }
 
-func TestExceedBufferSize(t *testing.T) {
+func TestWrite(t *testing.T) {
 	for _, tc := range []struct {
-<<<<<<< HEAD
-		desc                      string
-		ciphersuite               s2apb.Ciphersuite
-		trafficSecret             []byte
-		plaintext                 []byte
-		maxPlaintextSize          int
-		expectedOutRecordsBufSize int
-		outErr                    bool
+		desc            string
+		ciphersuite     s2apb.Ciphersuite
+		trafficSecret   []byte
+		plaintexts      [][]byte
+		outRecords      [][]byte
+		outBytesWritten []int
+		outErr          bool
 	}{
-		// plaintext is set to 1426, 1 byte more than the maximum number of
-		// plaintext bytes able to fully fill up the outRecordsBuf with
-		// complete records if every record had a single byte of plaintext.
-		//expectedOutRecordsBufSize is set to 32798 as it is the total number
-		// of record bytes needed to write 1426 plaintext bytes with
-		// maxPlaintextSize of 1.
-
-		{
-			desc:                      "AES-128-GCM-SHA256",
-			ciphersuite:               s2apb.Ciphersuite_AES_128_GCM_SHA256,
-			trafficSecret:             testutil.Dehex("6b6b6b6b6b6b6b6b6b6b6b6b6b6b6b6b6b6b6b6b6b6b6b6b6b6b6b6b6b6b6b6b"),
-			plaintext:                 make([]byte, 1426),
-			maxPlaintextSize:          1,
-			expectedOutRecordsBufSize: 32798,
-		},
-		{
-			desc:                      "AES-256-GCM-SHA384",
-			ciphersuite:               s2apb.Ciphersuite_AES_256_GCM_SHA384,
-			trafficSecret:             testutil.Dehex("6b6b6b6b6b6b6b6b6b6b6b6b6b6b6b6b6b6b6b6b6b6b6b6b6b6b6b6b6b6b6b6b6b6b6b6b6b6b6b6b6b6b6b6b6b6b6b6b"),
-			plaintext:                 make([]byte, 1426),
-			maxPlaintextSize:          1,
-			expectedOutRecordsBufSize: 32798,
-		},
-		{
-			desc:                      "CHACHA20-POLY1305-SHA256",
-			ciphersuite:               s2apb.Ciphersuite_CHACHA20_POLY1305_SHA256,
-			trafficSecret:             testutil.Dehex("6b6b6b6b6b6b6b6b6b6b6b6b6b6b6b6b6b6b6b6b6b6b6b6b6b6b6b6b6b6b6b6b"),
-			plaintext:                 make([]byte, 1426),
-			maxPlaintextSize:          1,
-			expectedOutRecordsBufSize: 32798,
-=======
-		desc                     string
-		ciphersuite              s2apb.Ciphersuite
-		trafficSecret            []byte
-		plaintext                []byte
-		maxPlaintextSize         int
-		expectedOutRecordBufSize int
-		expectedNumRecords       int
-		outErr                   bool
-	}{
-		// plaintext is set to 16385, 1 byte more than the maximum number of
-		// plaintext bytes in a single record, expectedOutRecordBufSize is set
-		// to 16406, as it is the maximum size of a single record.
-
-		{
-			desc:                     "AES-128-GCM-SHA256",
-			ciphersuite:              s2apb.Ciphersuite_AES_128_GCM_SHA256,
-			trafficSecret:            testutil.Dehex("6b6b6b6b6b6b6b6b6b6b6b6b6b6b6b6b6b6b6b6b6b6b6b6b6b6b6b6b6b6b6b6b"),
-			plaintext:                make([]byte, 16385),
-			expectedOutRecordBufSize: 16406,
-			expectedNumRecords:       2,
-		},
-		{
-			desc:                     "AES-256-GCM-SHA384",
-			ciphersuite:              s2apb.Ciphersuite_AES_256_GCM_SHA384,
-			trafficSecret:            testutil.Dehex("6b6b6b6b6b6b6b6b6b6b6b6b6b6b6b6b6b6b6b6b6b6b6b6b6b6b6b6b6b6b6b6b6b6b6b6b6b6b6b6b6b6b6b6b6b6b6b6b"),
-			plaintext:                make([]byte, 16385),
-			expectedOutRecordBufSize: 16406,
-			expectedNumRecords:       2,
-		},
-		{
-			desc:                     "CHACHA20-POLY1305-SHA256",
-			ciphersuite:              s2apb.Ciphersuite_CHACHA20_POLY1305_SHA256,
-			trafficSecret:            testutil.Dehex("6b6b6b6b6b6b6b6b6b6b6b6b6b6b6b6b6b6b6b6b6b6b6b6b6b6b6b6b6b6b6b6b"),
-			plaintext:                make([]byte, 16385),
-			expectedOutRecordBufSize: 16406,
-			expectedNumRecords:       2,
->>>>>>> 5b88cbe7
+		// The traffic secrets were chosen randomly and are equivalent to the
+		// ones used in C++ and Java. The ciphertext was constructed using an
+		// existing TLS library.
+		{
+			desc:          "AES-128-GCM-SHA256",
+			ciphersuite:   s2apb.Ciphersuite_AES_128_GCM_SHA256,
+			trafficSecret: testutil.Dehex("6b6b6b6b6b6b6b6b6b6b6b6b6b6b6b6b6b6b6b6b6b6b6b6b6b6b6b6b6b6b6b6b"),
+			plaintexts: [][]byte{
+				[]byte("123456"),
+				[]byte("789123456"),
+			},
+			outRecords: [][]byte{
+				testutil.Dehex("1703030017f2e4e411ac6760e4e3f074a36574c45ee4c1906103db0d"),
+				testutil.Dehex("170303001ad7853afd6d7ceaabab950a0b6707905d2b908894871c7c62021f"),
+			},
+			outBytesWritten: []int{6, 9},
+		},
+		{
+			desc:          "AES-128-GCM-SHA256 empty",
+			ciphersuite:   s2apb.Ciphersuite_AES_128_GCM_SHA256,
+			trafficSecret: testutil.Dehex("6b6b6b6b6b6b6b6b6b6b6b6b6b6b6b6b6b6b6b6b6b6b6b6b6b6b6b6b6b6b6b6b"),
+			plaintexts: [][]byte{
+				[]byte(""),
+			},
+			outRecords: [][]byte{
+				testutil.Dehex("1703030011d47cb2ec040f26cc8989330339c669dd4e"),
+			},
+			outBytesWritten: []int{0},
+		},
+		{
+			desc:          "AES-256-GCM-SHA384",
+			ciphersuite:   s2apb.Ciphersuite_AES_256_GCM_SHA384,
+			trafficSecret: testutil.Dehex("6b6b6b6b6b6b6b6b6b6b6b6b6b6b6b6b6b6b6b6b6b6b6b6b6b6b6b6b6b6b6b6b6b6b6b6b6b6b6b6b6b6b6b6b6b6b6b6b"),
+			plaintexts: [][]byte{
+				[]byte("123456"),
+				[]byte("789123456"),
+			},
+			outRecords: [][]byte{
+				testutil.Dehex("170303001724efee5af1a62170ad5a95f899d038b965386a1a7daed9"),
+				testutil.Dehex("170303001a832a5fd271b6442e74bc02111a8e8b52a74b14dd3eca8598b293"),
+			},
+			outBytesWritten: []int{6, 9},
+		},
+		{
+			desc:          "AES-256-GCM-SHA384 empty",
+			ciphersuite:   s2apb.Ciphersuite_AES_256_GCM_SHA384,
+			trafficSecret: testutil.Dehex("6b6b6b6b6b6b6b6b6b6b6b6b6b6b6b6b6b6b6b6b6b6b6b6b6b6b6b6b6b6b6b6b6b6b6b6b6b6b6b6b6b6b6b6b6b6b6b6b"),
+			plaintexts: [][]byte{
+				[]byte(""),
+			},
+			outRecords: [][]byte{
+				testutil.Dehex("170303001102a04134d38c1118f36b01d177c5d2dcf7"),
+			},
+			outBytesWritten: []int{0},
+		},
+		{
+			desc:          "CHACHA20-POLY1305-SHA256",
+			ciphersuite:   s2apb.Ciphersuite_CHACHA20_POLY1305_SHA256,
+			trafficSecret: testutil.Dehex("6b6b6b6b6b6b6b6b6b6b6b6b6b6b6b6b6b6b6b6b6b6b6b6b6b6b6b6b6b6b6b6b"),
+			plaintexts: [][]byte{
+				[]byte("123456"),
+				[]byte("789123456"),
+			},
+			outRecords: [][]byte{
+				testutil.Dehex("1703030017c947ffa470304370338bb07ce468e6b8a0944a338ba402"),
+				testutil.Dehex("170303001a0cedeb922170c110c172262542c67916b78fa0d1c1261709cd00"),
+			},
+			outBytesWritten: []int{6, 9},
+		},
+		{
+			desc:          "CHACHA20-POLY1305-SHA256 empty",
+			ciphersuite:   s2apb.Ciphersuite_CHACHA20_POLY1305_SHA256,
+			trafficSecret: testutil.Dehex("6b6b6b6b6b6b6b6b6b6b6b6b6b6b6b6b6b6b6b6b6b6b6b6b6b6b6b6b6b6b6b6b"),
+			plaintexts: [][]byte{
+				[]byte(""),
+			},
+			outRecords: [][]byte{
+				testutil.Dehex("1703030011ef8f7a428ddc84ee5968cd6306bf1d2d1b"),
+			},
+			outBytesWritten: []int{0},
 		},
 	} {
 		t.Run(tc.desc, func(t *testing.T) {
@@ -1475,14 +1197,74 @@
 			if err != nil {
 				t.Fatalf("NewConn() failed: %v", err)
 			}
-<<<<<<< HEAD
-			_, err = c.writeTLSRecord(tc.plaintext, tlsApplicationData, tc.maxPlaintextSize)
-			if got, want := err == nil, !tc.outErr; got != want {
-				t.Errorf("c.Write(plaintext) = (err=nil) = %v, want %v", got, want)
-			}
-			if len(c.outRecordsBuf) != tc.expectedOutRecordsBufSize {
-				t.Errorf("Incorrect buf size: got: %v, want: %v", len(c.outRecordsBuf), tc.expectedOutRecordsBufSize)
-=======
+			for i, plaintext := range tc.plaintexts {
+				bytesWritten, err := c.writeTLSRecord(plaintext, tlsApplicationData)
+				if got, want := err == nil, !tc.outErr; got != want {
+					t.Errorf("c.Write(plaintext) = (err=nil) = %v, want %v", got, want)
+				}
+				if bytesWritten != tc.outBytesWritten[i] {
+					t.Errorf("Incorrect number of bytes written: got: %v, want: %v", bytesWritten, tc.outBytesWritten[i])
+				}
+			}
+			if !reflect.DeepEqual(fConn.out, tc.outRecords) {
+				t.Errorf("Incorrect Record: got: %v, want: %v", fConn.out, tc.outRecords)
+			}
+		})
+	}
+}
+
+func TestExceedBufferSize(t *testing.T) {
+	for _, tc := range []struct {
+		desc                     string
+		ciphersuite              s2apb.Ciphersuite
+		trafficSecret            []byte
+		plaintext                []byte
+		expectedOutRecordBufSize int
+		expectedNumRecords       int
+		outErr                   bool
+	}{
+		// plaintext is set to 16385, 1 byte more than the maximum number of
+		// plaintext bytes in a single record, expectedOutRecordBufSize is set
+		// to 16406, as it is the maximum size of a single record.
+
+		{
+			desc:                     "AES-128-GCM-SHA256",
+			ciphersuite:              s2apb.Ciphersuite_AES_128_GCM_SHA256,
+			trafficSecret:            testutil.Dehex("6b6b6b6b6b6b6b6b6b6b6b6b6b6b6b6b6b6b6b6b6b6b6b6b6b6b6b6b6b6b6b6b"),
+			plaintext:                make([]byte, 16385),
+			expectedOutRecordBufSize: 16406,
+			expectedNumRecords:       2,
+		},
+		{
+			desc:                     "AES-256-GCM-SHA384",
+			ciphersuite:              s2apb.Ciphersuite_AES_256_GCM_SHA384,
+			trafficSecret:            testutil.Dehex("6b6b6b6b6b6b6b6b6b6b6b6b6b6b6b6b6b6b6b6b6b6b6b6b6b6b6b6b6b6b6b6b6b6b6b6b6b6b6b6b6b6b6b6b6b6b6b6b"),
+			plaintext:                make([]byte, 16385),
+			expectedOutRecordBufSize: 16406,
+			expectedNumRecords:       2,
+		},
+		{
+			desc:                     "CHACHA20-POLY1305-SHA256",
+			ciphersuite:              s2apb.Ciphersuite_CHACHA20_POLY1305_SHA256,
+			trafficSecret:            testutil.Dehex("6b6b6b6b6b6b6b6b6b6b6b6b6b6b6b6b6b6b6b6b6b6b6b6b6b6b6b6b6b6b6b6b"),
+			plaintext:                make([]byte, 16385),
+			expectedOutRecordBufSize: 16406,
+			expectedNumRecords:       2,
+		},
+	} {
+		t.Run(tc.desc, func(t *testing.T) {
+			fConn := &fakeConn{}
+			newConn, err := NewConn(&ConnParameters{
+				NetConn:          fConn,
+				Ciphersuite:      tc.ciphersuite,
+				TLSVersion:       s2apb.TLSVersion_TLS1_3,
+				InTrafficSecret:  tc.trafficSecret,
+				OutTrafficSecret: tc.trafficSecret,
+			})
+			c := newConn.(*conn)
+			if err != nil {
+				t.Fatalf("NewConn() failed: %v", err)
+			}
 			bytesWritten, err := c.writeTLSRecord(tc.plaintext, tlsApplicationData)
 			if got, want := err == nil, !tc.outErr; got != want {
 				t.Errorf("c.Write(plaintext) = (err=nil) = %v, want %v", err, want)
@@ -1495,7 +1277,6 @@
 			}
 			if len(fConn.out) != tc.expectedNumRecords {
 				t.Errorf("Inforrect number of records: got: %v, want: %v,", len(fConn.out), tc.expectedNumRecords)
->>>>>>> 5b88cbe7
 			}
 		})
 	}
@@ -1506,22 +1287,21 @@
 
 func TestRoundtrip(t *testing.T) {
 	for _, tc := range []struct {
-		desc            string
-		ciphersuite     s2apb.Ciphersuite
-		inTrafficSecret   []byte
+		desc             string
+		ciphersuite      s2apb.Ciphersuite
+		inTrafficSecret  []byte
 		outTrafficSecret []byte
-		plaintexts      [][]byte
-		outRecords      [][]byte
-		outBytesWritten []int
-		outErr          bool
+		plaintexts       [][]byte
+		outBytesWritten  []int
+		outErr           bool
 	}{
 		// The traffic secrets were chosen randomly and are equivalent to the
 		// ones used in C++ and Java. The ciphertext was constructed using an
 		// existing TLS library.
 		{
-			desc:          "AES-128-GCM-SHA256",
-			ciphersuite:   s2apb.Ciphersuite_AES_128_GCM_SHA256,
-			inTrafficSecret: testutil.Dehex("6b6b6b6b6b6b6b6b6b6b6b6b6b6b6b6b6b6b6b6b6b6b6b6b6b6b6b6b6b6b6b6b"),
+			desc:             "AES-128-GCM-SHA256",
+			ciphersuite:      s2apb.Ciphersuite_AES_128_GCM_SHA256,
+			inTrafficSecret:  testutil.Dehex("6b6b6b6b6b6b6b6b6b6b6b6b6b6b6b6b6b6b6b6b6b6b6b6b6b6b6b6b6b6b6b6b"),
 			outTrafficSecret: testutil.Dehex("6b6b6b6b6b6b6b6b6b6b6b6b6b6b6b6b6b6b6b6b6b6b6b6b6b6b6b6b6b6b6b6b"),
 			plaintexts: [][]byte{
 				[]byte("123456"),
@@ -1530,9 +1310,9 @@
 			outBytesWritten: []int{6, 9},
 		},
 		{
-			desc:          "AES-128-GCM-SHA256 different traffic secrets",
-			ciphersuite:   s2apb.Ciphersuite_AES_128_GCM_SHA256,
-			inTrafficSecret: testutil.Dehex("6b6b6b6b6b6b6b6b6b6b6b6b6b6b6b6b6b6b6b6b6b6b6b6b6b6b6b6b6b6b6b6b"),
+			desc:             "AES-128-GCM-SHA256 different traffic secrets",
+			ciphersuite:      s2apb.Ciphersuite_AES_128_GCM_SHA256,
+			inTrafficSecret:  testutil.Dehex("6b6b6b6b6b6b6b6b6b6b6b6b6b6b6b6b6b6b6b6b6b6b6b6b6b6b6b6b6b6b6b6b"),
 			outTrafficSecret: testutil.Dehex("1b1b1b1b1b1b1b1b1b1b1b1b1b1b1b1b1b1b1b1b1b1b1b1b1b1b1b1b1b1b1b1b"),
 			plaintexts: [][]byte{
 				[]byte("123456"),
@@ -1541,9 +1321,9 @@
 			outBytesWritten: []int{6, 9},
 		},
 		{
-			desc:          "AES-128-GCM-SHA256 empty",
-			ciphersuite:   s2apb.Ciphersuite_AES_128_GCM_SHA256,
-			inTrafficSecret: testutil.Dehex("6b6b6b6b6b6b6b6b6b6b6b6b6b6b6b6b6b6b6b6b6b6b6b6b6b6b6b6b6b6b6b6b"),
+			desc:             "AES-128-GCM-SHA256 empty",
+			ciphersuite:      s2apb.Ciphersuite_AES_128_GCM_SHA256,
+			inTrafficSecret:  testutil.Dehex("6b6b6b6b6b6b6b6b6b6b6b6b6b6b6b6b6b6b6b6b6b6b6b6b6b6b6b6b6b6b6b6b"),
 			outTrafficSecret: testutil.Dehex("6b6b6b6b6b6b6b6b6b6b6b6b6b6b6b6b6b6b6b6b6b6b6b6b6b6b6b6b6b6b6b6b"),
 			plaintexts: [][]byte{
 				[]byte(""),
@@ -1551,9 +1331,9 @@
 			outBytesWritten: []int{0},
 		},
 		{
-			desc:          "AES-128-GCM-SHA256 exceed buffer size",
-			ciphersuite:   s2apb.Ciphersuite_AES_128_GCM_SHA256,
-			inTrafficSecret: testutil.Dehex("6b6b6b6b6b6b6b6b6b6b6b6b6b6b6b6b6b6b6b6b6b6b6b6b6b6b6b6b6b6b6b6b"),
+			desc:             "AES-128-GCM-SHA256 exceed buffer size",
+			ciphersuite:      s2apb.Ciphersuite_AES_128_GCM_SHA256,
+			inTrafficSecret:  testutil.Dehex("6b6b6b6b6b6b6b6b6b6b6b6b6b6b6b6b6b6b6b6b6b6b6b6b6b6b6b6b6b6b6b6b"),
 			outTrafficSecret: testutil.Dehex("6b6b6b6b6b6b6b6b6b6b6b6b6b6b6b6b6b6b6b6b6b6b6b6b6b6b6b6b6b6b6b6b"),
 			plaintexts: [][]byte{
 				make([]byte, 16384),
@@ -1561,9 +1341,9 @@
 			outBytesWritten: []int{16384},
 		},
 		{
-			desc:          "AES-256-GCM-SHA384",
-			ciphersuite:   s2apb.Ciphersuite_AES_256_GCM_SHA384,
-			inTrafficSecret: testutil.Dehex("6b6b6b6b6b6b6b6b6b6b6b6b6b6b6b6b6b6b6b6b6b6b6b6b6b6b6b6b6b6b6b6b6b6b6b6b6b6b6b6b6b6b6b6b6b6b6b6b"),
+			desc:             "AES-256-GCM-SHA384",
+			ciphersuite:      s2apb.Ciphersuite_AES_256_GCM_SHA384,
+			inTrafficSecret:  testutil.Dehex("6b6b6b6b6b6b6b6b6b6b6b6b6b6b6b6b6b6b6b6b6b6b6b6b6b6b6b6b6b6b6b6b6b6b6b6b6b6b6b6b6b6b6b6b6b6b6b6b"),
 			outTrafficSecret: testutil.Dehex("6b6b6b6b6b6b6b6b6b6b6b6b6b6b6b6b6b6b6b6b6b6b6b6b6b6b6b6b6b6b6b6b6b6b6b6b6b6b6b6b6b6b6b6b6b6b6b6b"),
 			plaintexts: [][]byte{
 				[]byte("123456"),
@@ -1572,9 +1352,9 @@
 			outBytesWritten: []int{6, 9},
 		},
 		{
-			desc:          "AES-256-GCM-SHA384 different traffic secrets",
-			ciphersuite:   s2apb.Ciphersuite_AES_256_GCM_SHA384,
-			inTrafficSecret: testutil.Dehex("6b6b6b6b6b6b6b6b6b6b6b6b6b6b6b6b6b6b6b6b6b6b6b6b6b6b6b6b6b6b6b6b6b6b6b6b6b6b6b6b6b6b6b6b6b6b6b6b"),
+			desc:             "AES-256-GCM-SHA384 different traffic secrets",
+			ciphersuite:      s2apb.Ciphersuite_AES_256_GCM_SHA384,
+			inTrafficSecret:  testutil.Dehex("6b6b6b6b6b6b6b6b6b6b6b6b6b6b6b6b6b6b6b6b6b6b6b6b6b6b6b6b6b6b6b6b6b6b6b6b6b6b6b6b6b6b6b6b6b6b6b6b"),
 			outTrafficSecret: testutil.Dehex("1b1b1b1b1b1b1b1b1b1b1b1b1b1b1b1b1b1b1b1b1b1b1b1b1b1b1b1b1b1b1b1b1b1b1b1b1b1b1b1b1b1b1b1b1b1b1b1b"),
 			plaintexts: [][]byte{
 				[]byte("123456"),
@@ -1583,9 +1363,9 @@
 			outBytesWritten: []int{6, 9},
 		},
 		{
-			desc:          "AES-256-GCM-SHA384 empty",
-			ciphersuite:   s2apb.Ciphersuite_AES_256_GCM_SHA384,
-			inTrafficSecret: testutil.Dehex("6b6b6b6b6b6b6b6b6b6b6b6b6b6b6b6b6b6b6b6b6b6b6b6b6b6b6b6b6b6b6b6b6b6b6b6b6b6b6b6b6b6b6b6b6b6b6b6b"),
+			desc:             "AES-256-GCM-SHA384 empty",
+			ciphersuite:      s2apb.Ciphersuite_AES_256_GCM_SHA384,
+			inTrafficSecret:  testutil.Dehex("6b6b6b6b6b6b6b6b6b6b6b6b6b6b6b6b6b6b6b6b6b6b6b6b6b6b6b6b6b6b6b6b6b6b6b6b6b6b6b6b6b6b6b6b6b6b6b6b"),
 			outTrafficSecret: testutil.Dehex("6b6b6b6b6b6b6b6b6b6b6b6b6b6b6b6b6b6b6b6b6b6b6b6b6b6b6b6b6b6b6b6b6b6b6b6b6b6b6b6b6b6b6b6b6b6b6b6b"),
 			plaintexts: [][]byte{
 				[]byte(""),
@@ -1593,9 +1373,9 @@
 			outBytesWritten: []int{0},
 		},
 		{
-			desc:          "AES-256-GCM-SHA384 exceed buffer size",
-			ciphersuite:   s2apb.Ciphersuite_AES_256_GCM_SHA384,
-			inTrafficSecret: testutil.Dehex("6b6b6b6b6b6b6b6b6b6b6b6b6b6b6b6b6b6b6b6b6b6b6b6b6b6b6b6b6b6b6b6b6b6b6b6b6b6b6b6b6b6b6b6b6b6b6b6b"),
+			desc:             "AES-256-GCM-SHA384 exceed buffer size",
+			ciphersuite:      s2apb.Ciphersuite_AES_256_GCM_SHA384,
+			inTrafficSecret:  testutil.Dehex("6b6b6b6b6b6b6b6b6b6b6b6b6b6b6b6b6b6b6b6b6b6b6b6b6b6b6b6b6b6b6b6b6b6b6b6b6b6b6b6b6b6b6b6b6b6b6b6b"),
 			outTrafficSecret: testutil.Dehex("6b6b6b6b6b6b6b6b6b6b6b6b6b6b6b6b6b6b6b6b6b6b6b6b6b6b6b6b6b6b6b6b6b6b6b6b6b6b6b6b6b6b6b6b6b6b6b6b"),
 			plaintexts: [][]byte{
 				make([]byte, 16384),
@@ -1603,9 +1383,9 @@
 			outBytesWritten: []int{16384},
 		},
 		{
-			desc:          "CHACHA20-POLY1305-SHA256",
-			ciphersuite:   s2apb.Ciphersuite_CHACHA20_POLY1305_SHA256,
-			inTrafficSecret: testutil.Dehex("6b6b6b6b6b6b6b6b6b6b6b6b6b6b6b6b6b6b6b6b6b6b6b6b6b6b6b6b6b6b6b6b"),
+			desc:             "CHACHA20-POLY1305-SHA256",
+			ciphersuite:      s2apb.Ciphersuite_CHACHA20_POLY1305_SHA256,
+			inTrafficSecret:  testutil.Dehex("6b6b6b6b6b6b6b6b6b6b6b6b6b6b6b6b6b6b6b6b6b6b6b6b6b6b6b6b6b6b6b6b"),
 			outTrafficSecret: testutil.Dehex("6b6b6b6b6b6b6b6b6b6b6b6b6b6b6b6b6b6b6b6b6b6b6b6b6b6b6b6b6b6b6b6b"),
 			plaintexts: [][]byte{
 				[]byte("123456"),
@@ -1614,9 +1394,9 @@
 			outBytesWritten: []int{6, 9},
 		},
 		{
-			desc:          "CHACHA20-POLY1305-SHA256different traffic secrets",
-			ciphersuite:   s2apb.Ciphersuite_CHACHA20_POLY1305_SHA256,
-			inTrafficSecret: testutil.Dehex("6b6b6b6b6b6b6b6b6b6b6b6b6b6b6b6b6b6b6b6b6b6b6b6b6b6b6b6b6b6b6b6b"),
+			desc:             "CHACHA20-POLY1305-SHA256different traffic secrets",
+			ciphersuite:      s2apb.Ciphersuite_CHACHA20_POLY1305_SHA256,
+			inTrafficSecret:  testutil.Dehex("6b6b6b6b6b6b6b6b6b6b6b6b6b6b6b6b6b6b6b6b6b6b6b6b6b6b6b6b6b6b6b6b"),
 			outTrafficSecret: testutil.Dehex("1b1b1b1b1b1b1b1b1b1b1b1b1b1b1b1b1b1b1b1b1b1b1b1b1b1b1b1b1b1b1b1b"),
 			plaintexts: [][]byte{
 				[]byte("123456"),
@@ -1625,9 +1405,9 @@
 			outBytesWritten: []int{6, 9},
 		},
 		{
-			desc:          "CHACHA20-POLY1305-SHA256 empty",
-			ciphersuite:   s2apb.Ciphersuite_CHACHA20_POLY1305_SHA256,
-			inTrafficSecret: testutil.Dehex("6b6b6b6b6b6b6b6b6b6b6b6b6b6b6b6b6b6b6b6b6b6b6b6b6b6b6b6b6b6b6b6b"),
+			desc:             "CHACHA20-POLY1305-SHA256 empty",
+			ciphersuite:      s2apb.Ciphersuite_CHACHA20_POLY1305_SHA256,
+			inTrafficSecret:  testutil.Dehex("6b6b6b6b6b6b6b6b6b6b6b6b6b6b6b6b6b6b6b6b6b6b6b6b6b6b6b6b6b6b6b6b"),
 			outTrafficSecret: testutil.Dehex("6b6b6b6b6b6b6b6b6b6b6b6b6b6b6b6b6b6b6b6b6b6b6b6b6b6b6b6b6b6b6b6b"),
 			plaintexts: [][]byte{
 				[]byte(""),
@@ -1635,9 +1415,9 @@
 			outBytesWritten: []int{0},
 		},
 		{
-			desc:          "CHACHA20-POLY1305-SHA256 exceed buffer size",
-			ciphersuite:   s2apb.Ciphersuite_CHACHA20_POLY1305_SHA256,
-			inTrafficSecret: testutil.Dehex("6b6b6b6b6b6b6b6b6b6b6b6b6b6b6b6b6b6b6b6b6b6b6b6b6b6b6b6b6b6b6b6b"),
+			desc:             "CHACHA20-POLY1305-SHA256 exceed buffer size",
+			ciphersuite:      s2apb.Ciphersuite_CHACHA20_POLY1305_SHA256,
+			inTrafficSecret:  testutil.Dehex("6b6b6b6b6b6b6b6b6b6b6b6b6b6b6b6b6b6b6b6b6b6b6b6b6b6b6b6b6b6b6b6b"),
 			outTrafficSecret: testutil.Dehex("6b6b6b6b6b6b6b6b6b6b6b6b6b6b6b6b6b6b6b6b6b6b6b6b6b6b6b6b6b6b6b6b"),
 			plaintexts: [][]byte{
 				make([]byte, 16384),
