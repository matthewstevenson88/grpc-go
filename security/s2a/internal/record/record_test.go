/*
 *
 * Copyright 2020 gRPC authors.
 *
 * Licensed under the Apache License, Version 2.0 (the "License");
 * you may not use this file except in compliance with the License.
 * You may obtain a copy of the License at
 *
 *     http://www.apache.org/licenses/LICENSE-2.0
 *
 * Unless required by applicable law or agreed to in writing, software
 * distributed under the License is distributed on an "AS IS" BASIS,
 * WITHOUT WARRANTIES OR CONDITIONS OF ANY KIND, either express or implied.
 * See the License for the specific language governing permissions and
 * limitations under the License.
 *
 */

package record

import (
	"bytes"
	"net"
	"reflect"
	"testing"

	"github.com/google/go-cmp/cmp"
	s2apb "google.golang.org/grpc/security/s2a/internal/proto"
	"google.golang.org/grpc/security/s2a/internal/record/internal/aeadcrypter/testutil"
)

// fakeConn is a fake implementation of the net.Conn interface used for testing.
type fakeConn struct {
	net.Conn
	// inCount tracks the current index of the `in` buffer.
	inCount int
	in, out [][]byte
	closed  bool
}

// Read returns part of the `in` buffer in sequential order each time it is
// called.
func (c *fakeConn) Read(b []byte) (n int, err error) {
	n = copy(b, c.in[c.inCount])

	if n < len(c.in[c.inCount]) {
		c.in[c.inCount] = c.in[c.inCount][n:]
	} else {
		c.inCount++
	}
	return n, nil
}

// Write copies the given buffer b, stores it in the `out` buffer, and returns
// the number of bytes copied.
func (c *fakeConn) Write(b []byte) (n int, err error) {
	buf := make([]byte, len(b))
	n = copy(buf, b)
	c.out = append(c.out, buf)
	c.in = append(c.in, buf)
	return n, nil
}

func (c *fakeConn) Close() error {
	c.closed = true
	return nil
}

func TestNewS2ARecordConn(t *testing.T) {
	for _, tc := range []struct {
		desc                     string
		options                  *ConnParameters
		outUnusedBytesBuf        []byte
		outOverheadSize          int
		outHandshakerServiceAddr string
		outErr                   bool
	}{
		{
			desc:   "nil conn options",
			outErr: true,
		},
		{
			desc: "invalid input traffic secret size",
			options: &ConnParameters{
				NetConn:          &fakeConn{},
				Ciphersuite:      s2apb.Ciphersuite_AES_256_GCM_SHA384,
				TLSVersion:       s2apb.TLSVersion_TLS1_3,
				InTrafficSecret:  testutil.Dehex("6b6b6b6b6b6b6b6b6b6b6b6b6b6b6b6b6b6b6b6b6b6b6b6b6b6b6b6b6b6b6b6b"),
				OutTrafficSecret: testutil.Dehex("6b6b6b6b6b6b6b6b6b6b6b6b6b6b6b6b6b6b6b6b6b6b6b6b6b6b6b6b6b6b6b6b6b6b6b6b6b6b6b6b6b6b6b6b6b6b6b6b"),
				HSAddr:           "test handshaker address",
			},
			outErr: true,
		},
		{
			desc: "invalid output traffic secret size",
			options: &ConnParameters{
				NetConn:          &fakeConn{},
				Ciphersuite:      s2apb.Ciphersuite_AES_256_GCM_SHA384,
				TLSVersion:       s2apb.TLSVersion_TLS1_3,
				InTrafficSecret:  testutil.Dehex("6b6b6b6b6b6b6b6b6b6b6b6b6b6b6b6b6b6b6b6b6b6b6b6b6b6b6b6b6b6b6b6b6b6b6b6b6b6b6b6b6b6b6b6b6b6b6b6b"),
				OutTrafficSecret: testutil.Dehex("6b6b6b6b6b6b6b6b6b6b6b6b6b6b6b6b6b6b6b6b6b6b6b6b6b6b6b6b6b6b6b6b"),
				HSAddr:           "test handshaker address",
			},
			outErr: true,
		},
		{
			desc: "invalid tls version",
			options: &ConnParameters{
				NetConn:          &fakeConn{},
				Ciphersuite:      s2apb.Ciphersuite_AES_128_GCM_SHA256,
				TLSVersion:       s2apb.TLSVersion_TLS1_2,
				InTrafficSecret:  testutil.Dehex("6b6b6b6b6b6b6b6b6b6b6b6b6b6b6b6b6b6b6b6b6b6b6b6b6b6b6b6b6b6b6b6b"),
				OutTrafficSecret: testutil.Dehex("6b6b6b6b6b6b6b6b6b6b6b6b6b6b6b6b6b6b6b6b6b6b6b6b6b6b6b6b6b6b6b6b"),
				HSAddr:           "test handshaker address",
			},
			outErr: true,
		},
		{
			desc: "basic with AES-128-GCM-SHA256",
			options: &ConnParameters{
				NetConn:          &fakeConn{},
				Ciphersuite:      s2apb.Ciphersuite_AES_128_GCM_SHA256,
				TLSVersion:       s2apb.TLSVersion_TLS1_3,
				InTrafficSecret:  testutil.Dehex("6b6b6b6b6b6b6b6b6b6b6b6b6b6b6b6b6b6b6b6b6b6b6b6b6b6b6b6b6b6b6b6b"),
				OutTrafficSecret: testutil.Dehex("6b6b6b6b6b6b6b6b6b6b6b6b6b6b6b6b6b6b6b6b6b6b6b6b6b6b6b6b6b6b6b6b"),
				HSAddr:           "test handshaker address",
			},
			// outOverheadSize = header size (5) + record type byte (1) +
			// tag size (16).
			outOverheadSize:          22,
			outHandshakerServiceAddr: "test handshaker address",
		},
		{
			desc: "basic with AES-256-GCM-SHA384",
			options: &ConnParameters{
				NetConn:          &fakeConn{},
				Ciphersuite:      s2apb.Ciphersuite_AES_256_GCM_SHA384,
				TLSVersion:       s2apb.TLSVersion_TLS1_3,
				InTrafficSecret:  testutil.Dehex("6b6b6b6b6b6b6b6b6b6b6b6b6b6b6b6b6b6b6b6b6b6b6b6b6b6b6b6b6b6b6b6b6b6b6b6b6b6b6b6b6b6b6b6b6b6b6b6b"),
				OutTrafficSecret: testutil.Dehex("6b6b6b6b6b6b6b6b6b6b6b6b6b6b6b6b6b6b6b6b6b6b6b6b6b6b6b6b6b6b6b6b6b6b6b6b6b6b6b6b6b6b6b6b6b6b6b6b"),
				HSAddr:           "test handshaker address",
			},
			// outOverheadSize = header size (5) + record type byte (1) +
			// tag size (16).
			outOverheadSize:          22,
			outHandshakerServiceAddr: "test handshaker address",
		},
		{
			desc: "basic with CHACHA20-POLY1305-SHA256",
			options: &ConnParameters{
				NetConn:          &fakeConn{},
				Ciphersuite:      s2apb.Ciphersuite_CHACHA20_POLY1305_SHA256,
				TLSVersion:       s2apb.TLSVersion_TLS1_3,
				InTrafficSecret:  testutil.Dehex("6b6b6b6b6b6b6b6b6b6b6b6b6b6b6b6b6b6b6b6b6b6b6b6b6b6b6b6b6b6b6b6b"),
				OutTrafficSecret: testutil.Dehex("6b6b6b6b6b6b6b6b6b6b6b6b6b6b6b6b6b6b6b6b6b6b6b6b6b6b6b6b6b6b6b6b"),
				HSAddr:           "test handshaker address",
			},
			// outOverheadSize = header size (5) + record type byte (1) +
			// tag size (16).
			outOverheadSize:          22,
			outHandshakerServiceAddr: "test handshaker address",
		},
		{
			desc: "basic with unusedBytes",
			options: &ConnParameters{
				NetConn:          &fakeConn{},
				Ciphersuite:      s2apb.Ciphersuite_CHACHA20_POLY1305_SHA256,
				TLSVersion:       s2apb.TLSVersion_TLS1_3,
				InTrafficSecret:  testutil.Dehex("6b6b6b6b6b6b6b6b6b6b6b6b6b6b6b6b6b6b6b6b6b6b6b6b6b6b6b6b6b6b6b6b"),
				OutTrafficSecret: testutil.Dehex("6b6b6b6b6b6b6b6b6b6b6b6b6b6b6b6b6b6b6b6b6b6b6b6b6b6b6b6b6b6b6b6b"),
				UnusedBuf:        testutil.Dehex("ffffffff"),
				HSAddr:           "test handshaker address",
			},
			outUnusedBytesBuf: testutil.Dehex("ffffffff"),
			// outOverheadSize = header size (5) + record type byte (1) +
			// tag size (16).
			outOverheadSize:          22,
			outHandshakerServiceAddr: "test handshaker address",
		},
	} {
		t.Run(tc.desc, func(t *testing.T) {
			NetConn, err := NewConn(tc.options)
			if got, want := err == nil, !tc.outErr; got != want {
				t.Errorf("NewConn(%v) = (err=nil) = %v, want %v", *tc.options, got, want)
			}
			if err != nil {
				return
			}
			conn := NetConn.(*conn)
			if got, want := conn.unusedBuf, tc.outUnusedBytesBuf; !bytes.Equal(got, want) {
				t.Errorf("conn.unusedBytes = %v, want %v", got, want)
			}
			if got, want := conn.overheadSize, tc.outOverheadSize; got != want {
				t.Errorf("conn.overheadSize = %v, want %v", got, want)
			}
			if got, want := conn.hsAddr, tc.outHandshakerServiceAddr; got != want {
				t.Errorf("conn.HSAddr = %v, want %v", got, want)
			}
		})
	}
}

func TestStripPaddingAndType(t *testing.T) {
	for _, tc := range []struct {
		desc                                              string
		pendingApplicationData, outPendingApplicationData []byte
		outContentType                                    recordType
	}{
		{
			desc:                   "no padding",
			pendingApplicationData: []byte{byte(alert)},
			outContentType:         alert,
		},
		{
			desc:                   "single padding",
			pendingApplicationData: []byte{byte(applicationData), 0x00},
			outContentType:         applicationData,
		},
		{
			desc:                   "multi padding",
			pendingApplicationData: []byte{byte(handshake), 0x00, 0x00},
			outContentType:         handshake,
		},
		{
			desc:                      "app data with no padding",
			pendingApplicationData:    []byte{0xff, byte(handshake)},
			outPendingApplicationData: []byte{0xff},
			outContentType:            handshake,
		},
		{
			desc:                      "app data with padding",
			pendingApplicationData:    []byte{0xff, byte(handshake), 0x00},
			outPendingApplicationData: []byte{0xff},
			outContentType:            handshake,
		},
	} {
		t.Run(tc.desc, func(t *testing.T) {
			c := conn{pendingApplicationData: tc.pendingApplicationData}
			ct, err := c.stripPaddingAndType()
			if err != nil {
				t.Errorf("c.stripPaddingAndType() failed: %v", err)
			}
			if got, want := c.pendingApplicationData, tc.outPendingApplicationData; !bytes.Equal(got, want) {
				t.Errorf("c.pendingApplicationData = %v, want %v", got, want)
			}
			if got, want := ct, tc.outContentType; got != want {
				t.Errorf("ct = %v, want %v", got, want)
			}
		})
	}
}

func TestParseRecord(t *testing.T) {
	for _, tc := range []struct {
		desc                             string
		b                                []byte
		maxLen                           uint16
		outCompletedRecord, outRemaining []byte
		outErr                           bool
	}{
		{
			desc:         "buffer smaller than header size",
			b:            make([]byte, 1),
			outRemaining: make([]byte, 1),
		},
		{
			desc:         "header payload size larger than maxLen",
			b:            testutil.Dehex("000000ffff"),
			maxLen:       1,
			outRemaining: testutil.Dehex("000000ffff"),
			outErr:       true,
		},
		{
			desc:               "header payload size same as maxLen",
			b:                  testutil.Dehex("0000000003ffffff"),
			maxLen:             3,
			outCompletedRecord: testutil.Dehex("0000000003ffffff"),
		},
		{
			desc:         "incomplete record",
			b:            testutil.Dehex("0000000001"),
			maxLen:       10,
			outRemaining: testutil.Dehex("0000000001"),
		},
		{
			desc:               "complete record",
			b:                  testutil.Dehex("0000000001ff"),
			maxLen:             10,
			outCompletedRecord: testutil.Dehex("0000000001ff"),
		},
	} {
		t.Run(tc.desc, func(t *testing.T) {
			completedRecord, remaining, err := parseReadBuffer(tc.b, tc.maxLen)
			if got, want := err == nil, !tc.outErr; got != want {
				t.Errorf("parseReadBuffer(%v, %v) = (err=nil) = %v, want %v", tc.b, tc.maxLen, got, want)
			}
			if err != nil {
				return
			}
			if got, want := completedRecord, tc.outCompletedRecord; !bytes.Equal(got, want) {
				t.Errorf("completedRecord = %v, want %v", got, want)
			}
			if got, want := remaining, tc.outRemaining; !bytes.Equal(got, want) {
				t.Errorf("remaining = %v, want %v", got, want)
			}
		})
	}
}

func TestReadCompletedRecord(t *testing.T) {
	for _, tc := range []struct {
		desc                  string
		connBufs              [][]byte
		nextRecord, unusedBuf []byte
		outCompletedRecords   [][]byte
		outErr                bool
	}{
		{
			desc:       "invalid record header size",
			nextRecord: testutil.Dehex("170303ffff"),
			outErr:     true,
		},
		{
			desc: "complete record in single read",
			connBufs: [][]byte{
				testutil.Dehex("1703030001ff"),
			},
			outCompletedRecords: [][]byte{
				testutil.Dehex("1703030001ff"),
			},
		},
		{
			desc:       "complete record in single read from leftover buffer",
			nextRecord: testutil.Dehex("1703030001ff"),
			outCompletedRecords: [][]byte{
				testutil.Dehex("1703030001ff"),
			},
		},
		{
			desc: "complete record split in header",
			connBufs: [][]byte{
				testutil.Dehex("170303"),
				testutil.Dehex("0001ff"),
			},
			unusedBuf: make([]byte, tlsRecordMaxPlaintextSize),
			outCompletedRecords: [][]byte{
				testutil.Dehex("1703030001ff"),
			},
		},
		{
			desc: "complete record split in ciphertext",
			connBufs: [][]byte{
				testutil.Dehex("1703030002ff"),
				testutil.Dehex("ff"),
			},
			unusedBuf: make([]byte, tlsRecordMaxPlaintextSize),
			outCompletedRecords: [][]byte{
				testutil.Dehex("1703030002ffff"),
			},
		},
		{
			desc: "two complete records split in header",
			connBufs: [][]byte{
				testutil.Dehex("170303"),
				testutil.Dehex("0002ffff1703030001ff"),
			},
			unusedBuf: make([]byte, tlsRecordMaxPlaintextSize),
			outCompletedRecords: [][]byte{
				testutil.Dehex("1703030002ffff"),
				testutil.Dehex("1703030001ff"),
			},
		},
		{
			desc: "two complete records split in second header",
			connBufs: [][]byte{
				testutil.Dehex("1703030002ffff1703"),
				testutil.Dehex("030001ff"),
			},
			unusedBuf: make([]byte, tlsRecordMaxPlaintextSize),
			outCompletedRecords: [][]byte{
				testutil.Dehex("1703030002ffff"),
				testutil.Dehex("1703030001ff"),
			},
		},
		{
			desc: "two complete records split in ciphertext",
			connBufs: [][]byte{
				testutil.Dehex("1703030002ff"),
				testutil.Dehex("ff1703030001ff"),
			},
			unusedBuf: make([]byte, tlsRecordMaxPlaintextSize),
			outCompletedRecords: [][]byte{
				testutil.Dehex("1703030002ffff"),
				testutil.Dehex("1703030001ff"),
			},
		},
		{
			desc: "two complete records split in second ciphertext",
			connBufs: [][]byte{
				testutil.Dehex("1703030002ffff1703030002ff"),
				testutil.Dehex("ff"),
			},
			unusedBuf: make([]byte, tlsRecordMaxPlaintextSize),
			outCompletedRecords: [][]byte{
				testutil.Dehex("1703030002ffff"),
				testutil.Dehex("1703030002ffff"),
			},
		},
		{
			desc: "complete record split by each byte",
			connBufs: [][]byte{
				{0x17}, {0x03}, {0x03}, {0x00}, {0x01}, {0xff},
			},
			unusedBuf: make([]byte, tlsRecordMaxPlaintextSize),
			outCompletedRecords: [][]byte{
				testutil.Dehex("1703030001ff"),
			},
		},
	} {
		t.Run(tc.desc, func(t *testing.T) {
			fc := &fakeConn{in: tc.connBufs}
			c := &conn{Conn: fc, nextRecord: tc.nextRecord, unusedBuf: tc.unusedBuf}
			for _, outCompletedRecord := range tc.outCompletedRecords {
				completedRecord, err := c.readFullRecord()
				if got, want := err == nil, !tc.outErr; got != want {
					t.Errorf("c.readCompletecRecord() = (err=nil) = %v, want %v", got, want)
				}
				if err != nil {
					return
				}
				if got, want := completedRecord, outCompletedRecord; !bytes.Equal(got, want) {
					t.Errorf("c.readFullRecord() = %v, want %v", got, want)
				}
			}
		})
	}
}

func TestSplitAndValidateHeader(t *testing.T) {
	for _, tc := range []struct {
		desc                     string
		completedRecord          []byte
		outHeader, outCiphertext []byte
		outErr                   bool
	}{
		{
			desc:            "invalid header type",
			completedRecord: make([]byte, tlsRecordHeaderSize),
			outErr:          true,
		},
		{
			desc:            "invalid legacy record version",
			completedRecord: []byte{byte(tlsApplicationData), 0x00, 0x00, 0x00, 0x00},
			outErr:          true,
		},
		{
			desc:            "basic with no ciphertext",
			completedRecord: []byte{byte(tlsApplicationData), 0x03, 0x03, 0x00, 0x00},
			outHeader:       []byte{byte(tlsApplicationData), 0x03, 0x03, 0x00, 0x00},
		},
		{
			desc:            "basic with ciphertext",
			completedRecord: []byte{byte(tlsApplicationData), 0x03, 0x03, 0x00, 0x01, 0xff},
			outHeader:       []byte{byte(tlsApplicationData), 0x03, 0x03, 0x00, 0x01},
			outCiphertext:   []byte{0xff},
		},
	} {
		t.Run(tc.desc, func(t *testing.T) {
			header, ciphertext, err := splitAndValidateHeader(tc.completedRecord)
			if got, want := err == nil, !tc.outErr; got != want {
				t.Errorf("splitAndValidateHeader(%v) = (err=nil) = %v, want %v", tc.completedRecord, got, want)
			}
			if err != nil {
				return
			}
			if got, want := header, tc.outHeader; !bytes.Equal(got, want) {
				t.Errorf("header = %v, want %v", got, want)
			}
			if got, want := ciphertext, tc.outCiphertext; !bytes.Equal(got, want) {
				t.Errorf("ciphertext = %v, want %v", got, want)
			}
		})
	}
}

func TestConnReadApplicationData(t *testing.T) {
	for _, tc := range []struct {
		desc             string
		ciphersuite      s2apb.Ciphersuite
		trafficSecret    []byte
		completedRecords [][]byte
		outPlaintexts    [][]byte
		outErr           bool
	}{
		// The traffic secrets were chosen randomly and are equivalent to the
		// ones used in C++ and Java. The ciphertext was constructed using an
		// existing TLS library.
		{
			desc:          "AES-128-GCM-SHA256 with no padding",
			ciphersuite:   s2apb.Ciphersuite_AES_128_GCM_SHA256,
			trafficSecret: testutil.Dehex("6b6b6b6b6b6b6b6b6b6b6b6b6b6b6b6b6b6b6b6b6b6b6b6b6b6b6b6b6b6b6b6b"),
			completedRecords: [][]byte{
				testutil.Dehex("1703030017f2e4e411ac6760e4e3f074a36574c45ee4c1906103db0d"),
				testutil.Dehex("170303001ad7853afd6d7ceaabab950a0b6707905d2b908894871c7c62021f"),
			},
			outPlaintexts: [][]byte{
				[]byte("123456"),
				[]byte("789123456"),
			},
		},
		{
			desc:          "AES-128-GCM-SHA256 with padding",
			ciphersuite:   s2apb.Ciphersuite_AES_128_GCM_SHA256,
			trafficSecret: testutil.Dehex("6b6b6b6b6b6b6b6b6b6b6b6b6b6b6b6b6b6b6b6b6b6b6b6b6b6b6b6b6b6b6b6b"),
			completedRecords: [][]byte{
				testutil.Dehex("1703030021f2e4e411ac6760e84726e4886d7432e39b34f0fccfc1f4558303c68a19535c0ff5"),
			},
			outPlaintexts: [][]byte{
				[]byte("123456"),
			},
		},
		{
			desc:          "AES-128-GCM-SHA256 empty",
			ciphersuite:   s2apb.Ciphersuite_AES_128_GCM_SHA256,
			trafficSecret: testutil.Dehex("6b6b6b6b6b6b6b6b6b6b6b6b6b6b6b6b6b6b6b6b6b6b6b6b6b6b6b6b6b6b6b6b"),
			completedRecords: [][]byte{
				testutil.Dehex("1703030011d47cb2ec040f26cc8989330339c669dd4e"),
			},
			outPlaintexts: [][]byte{
				[]byte(""),
			},
		},
		{
			desc:          "AES-256-GCM-SHA384 with no padding",
			ciphersuite:   s2apb.Ciphersuite_AES_256_GCM_SHA384,
			trafficSecret: testutil.Dehex("6b6b6b6b6b6b6b6b6b6b6b6b6b6b6b6b6b6b6b6b6b6b6b6b6b6b6b6b6b6b6b6b6b6b6b6b6b6b6b6b6b6b6b6b6b6b6b6b"),
			completedRecords: [][]byte{
				testutil.Dehex("170303001724efee5af1a62170ad5a95f899d038b965386a1a7daed9"),
				testutil.Dehex("170303001a832a5fd271b6442e74bc02111a8e8b52a74b14dd3eca8598b293"),
			},
			outPlaintexts: [][]byte{
				[]byte("123456"),
				[]byte("789123456"),
			},
		},
		{
			desc:          "AES-256-GCM-SHA384 with padding",
			ciphersuite:   s2apb.Ciphersuite_AES_256_GCM_SHA384,
			trafficSecret: testutil.Dehex("6b6b6b6b6b6b6b6b6b6b6b6b6b6b6b6b6b6b6b6b6b6b6b6b6b6b6b6b6b6b6b6b6b6b6b6b6b6b6b6b6b6b6b6b6b6b6b6b"),
			completedRecords: [][]byte{
				testutil.Dehex("170303002124efee5af1a621e8a4d1f269930e7835cfdd05e2d0bec5b01a67decfa6372c2af7"),
			},
			outPlaintexts: [][]byte{
				[]byte("123456"),
			},
		},
		{
			desc:          "AES-256-GCM-SHA384 empty",
			ciphersuite:   s2apb.Ciphersuite_AES_256_GCM_SHA384,
			trafficSecret: testutil.Dehex("6b6b6b6b6b6b6b6b6b6b6b6b6b6b6b6b6b6b6b6b6b6b6b6b6b6b6b6b6b6b6b6b6b6b6b6b6b6b6b6b6b6b6b6b6b6b6b6b"),
			completedRecords: [][]byte{
				testutil.Dehex("170303001102a04134d38c1118f36b01d177c5d2dcf7"),
			},
			outPlaintexts: [][]byte{
				[]byte(""),
			},
		},
		{
			desc:          "CHACHA20-POLY1305-SHA256 with no padding",
			ciphersuite:   s2apb.Ciphersuite_CHACHA20_POLY1305_SHA256,
			trafficSecret: testutil.Dehex("6b6b6b6b6b6b6b6b6b6b6b6b6b6b6b6b6b6b6b6b6b6b6b6b6b6b6b6b6b6b6b6b"),
			completedRecords: [][]byte{
				testutil.Dehex("1703030017c947ffa470304370338bb07ce468e6b8a0944a338ba402"),
				testutil.Dehex("170303001a0cedeb922170c110c172262542c67916b78fa0d1c1261709cd00"),
			},
			outPlaintexts: [][]byte{
				[]byte("123456"),
				[]byte("789123456"),
			},
		},
		{
			desc:          "CHACHA20-POLY1305-SHA256 with padding",
			ciphersuite:   s2apb.Ciphersuite_CHACHA20_POLY1305_SHA256,
			trafficSecret: testutil.Dehex("6b6b6b6b6b6b6b6b6b6b6b6b6b6b6b6b6b6b6b6b6b6b6b6b6b6b6b6b6b6b6b6b"),
			completedRecords: [][]byte{
				testutil.Dehex("1703030021c947ffa4703043f063e7b6a0519fbd0956cf3a7c9730c13597eec17ec7e700f140"),
			},
			outPlaintexts: [][]byte{
				[]byte("123456"),
			},
		},
		{
			desc:          "CHACHA20-POLY1305-SHA256 empty",
			ciphersuite:   s2apb.Ciphersuite_CHACHA20_POLY1305_SHA256,
			trafficSecret: testutil.Dehex("6b6b6b6b6b6b6b6b6b6b6b6b6b6b6b6b6b6b6b6b6b6b6b6b6b6b6b6b6b6b6b6b"),
			completedRecords: [][]byte{
				testutil.Dehex("1703030011ef8f7a428ddc84ee5968cd6306bf1d2d1b"),
			},
			outPlaintexts: [][]byte{
				[]byte(""),
			},
		},
		{
			desc:          "AES-128-GCM-SHA256 split in first record",
			ciphersuite:   s2apb.Ciphersuite_AES_128_GCM_SHA256,
			trafficSecret: testutil.Dehex("6b6b6b6b6b6b6b6b6b6b6b6b6b6b6b6b6b6b6b6b6b6b6b6b6b6b6b6b6b6b6b6b"),
			completedRecords: [][]byte{
				testutil.Dehex("1703030017f2e4e411ac6760"),
				testutil.Dehex("e4e3f074a36574c45ee4c1906103db0d"),
			},
			outPlaintexts: [][]byte{
				[]byte("123456"),
			},
		},
		{
			desc:          "AES-256-GCM-SHA384 split in first record",
			ciphersuite:   s2apb.Ciphersuite_AES_256_GCM_SHA384,
			trafficSecret: testutil.Dehex("6b6b6b6b6b6b6b6b6b6b6b6b6b6b6b6b6b6b6b6b6b6b6b6b6b6b6b6b6b6b6b6b6b6b6b6b6b6b6b6b6b6b6b6b6b6b6b6b"),
			completedRecords: [][]byte{
				testutil.Dehex("170303001724efee5af1a6"),
				testutil.Dehex("2170ad5a95f899d038b965386a1a7daed9"),
			},
			outPlaintexts: [][]byte{
				[]byte("123456"),
			},
		},
		{
			desc:          "CHACHA20-POLY1305-SHA256 split in first record",
			ciphersuite:   s2apb.Ciphersuite_CHACHA20_POLY1305_SHA256,
			trafficSecret: testutil.Dehex("6b6b6b6b6b6b6b6b6b6b6b6b6b6b6b6b6b6b6b6b6b6b6b6b6b6b6b6b6b6b6b6b"),
			completedRecords: [][]byte{
				testutil.Dehex("1703030017c947ffa470"),
				testutil.Dehex("304370338bb07ce468e6b8a0944a338ba402"),
			},
			outPlaintexts: [][]byte{
				[]byte("123456"),
			},
		},
		{
			desc:          "AES-128-GCM-SHA256 split in first record header",
			ciphersuite:   s2apb.Ciphersuite_AES_128_GCM_SHA256,
			trafficSecret: testutil.Dehex("6b6b6b6b6b6b6b6b6b6b6b6b6b6b6b6b6b6b6b6b6b6b6b6b6b6b6b6b6b6b6b6b"),
			completedRecords: [][]byte{
				testutil.Dehex("17"),
				testutil.Dehex("03030017f2e4e411ac6760e4e3f074a36574c45ee4c1906103db0d"),
			},
			outPlaintexts: [][]byte{
				[]byte("123456"),
			},
		},
		{
			desc:          "AES-256-GCM-SHA384 split in first record header",
			ciphersuite:   s2apb.Ciphersuite_AES_256_GCM_SHA384,
			trafficSecret: testutil.Dehex("6b6b6b6b6b6b6b6b6b6b6b6b6b6b6b6b6b6b6b6b6b6b6b6b6b6b6b6b6b6b6b6b6b6b6b6b6b6b6b6b6b6b6b6b6b6b6b6b"),
			completedRecords: [][]byte{
				testutil.Dehex("17"),
				testutil.Dehex("0303001724efee5af1a62170ad5a95f899d038b965386a1a7daed9"),
			},
			outPlaintexts: [][]byte{
				[]byte("123456"),
			},
		},
		{
			desc:          "CHACHA20-POLY1305-SHA256 split in first record header",
			ciphersuite:   s2apb.Ciphersuite_CHACHA20_POLY1305_SHA256,
			trafficSecret: testutil.Dehex("6b6b6b6b6b6b6b6b6b6b6b6b6b6b6b6b6b6b6b6b6b6b6b6b6b6b6b6b6b6b6b6b"),
			completedRecords: [][]byte{
				testutil.Dehex("17"),
				testutil.Dehex("03030017c947ffa470304370338bb07ce468e6b8a0944a338ba402"),
			},
			outPlaintexts: [][]byte{
				[]byte("123456"),
			},
		},
		{
			desc:          "AES-128-GCM-SHA256 split in second record",
			ciphersuite:   s2apb.Ciphersuite_AES_128_GCM_SHA256,
			trafficSecret: testutil.Dehex("6b6b6b6b6b6b6b6b6b6b6b6b6b6b6b6b6b6b6b6b6b6b6b6b6b6b6b6b6b6b6b6b"),
			completedRecords: [][]byte{
				testutil.Dehex("1703030017f2e4e411ac6760e4e3f074a36574c45ee4c1906103db0d170303001ad7"),
				testutil.Dehex("853afd6d7ceaabab950a0b6707905d2b908894871c7c62021f"),
			},
			outPlaintexts: [][]byte{
				[]byte("123456"),
				[]byte("789123456"),
			},
		},
		{
			desc:          "AES-256-GCM-SHA384 split in second record",
			ciphersuite:   s2apb.Ciphersuite_AES_256_GCM_SHA384,
			trafficSecret: testutil.Dehex("6b6b6b6b6b6b6b6b6b6b6b6b6b6b6b6b6b6b6b6b6b6b6b6b6b6b6b6b6b6b6b6b6b6b6b6b6b6b6b6b6b6b6b6b6b6b6b6b"),
			completedRecords: [][]byte{
				testutil.Dehex("170303001724efee5af1a62170ad5a95f899d038b965386a1a7daed9170303001a83"),
				testutil.Dehex("2a5fd271b6442e74bc02111a8e8b52a74b14dd3eca8598b293"),
			},
			outPlaintexts: [][]byte{
				[]byte("123456"),
				[]byte("789123456"),
			},
		},
		{
			desc:          "CHACHA20-POLY1305-SHA256 split in second record",
			ciphersuite:   s2apb.Ciphersuite_CHACHA20_POLY1305_SHA256,
			trafficSecret: testutil.Dehex("6b6b6b6b6b6b6b6b6b6b6b6b6b6b6b6b6b6b6b6b6b6b6b6b6b6b6b6b6b6b6b6b"),
			completedRecords: [][]byte{
				testutil.Dehex("1703030017c947ffa470304370338bb07ce468e6b8a0944a338ba402170303001a0c"),
				testutil.Dehex("edeb922170c110c172262542c67916b78fa0d1c1261709cd00"),
			},
			outPlaintexts: [][]byte{
				[]byte("123456"),
				[]byte("789123456"),
			},
		},
		{
			desc:          "AES-128-GCM-SHA256 split in second record header",
			ciphersuite:   s2apb.Ciphersuite_AES_128_GCM_SHA256,
			trafficSecret: testutil.Dehex("6b6b6b6b6b6b6b6b6b6b6b6b6b6b6b6b6b6b6b6b6b6b6b6b6b6b6b6b6b6b6b6b"),
			completedRecords: [][]byte{
				testutil.Dehex("1703030017f2e4e411ac6760e4e3f074a36574c45ee4c1906103db0d17"),
				testutil.Dehex("0303001ad7853afd6d7ceaabab950a0b6707905d2b908894871c7c62021f"),
			},
			outPlaintexts: [][]byte{
				[]byte("123456"),
				[]byte("789123456"),
			},
		},
		{
			desc:          "AES-256-GCM-SHA384 split in second record header",
			ciphersuite:   s2apb.Ciphersuite_AES_256_GCM_SHA384,
			trafficSecret: testutil.Dehex("6b6b6b6b6b6b6b6b6b6b6b6b6b6b6b6b6b6b6b6b6b6b6b6b6b6b6b6b6b6b6b6b6b6b6b6b6b6b6b6b6b6b6b6b6b6b6b6b"),
			completedRecords: [][]byte{
				testutil.Dehex("170303001724efee5af1a62170ad5a95f899d038b965386a1a7daed917"),
				testutil.Dehex("0303001a832a5fd271b6442e74bc02111a8e8b52a74b14dd3eca8598b293"),
			},
			outPlaintexts: [][]byte{
				[]byte("123456"),
				[]byte("789123456"),
			},
		},
		{
			desc:          "CHACHA20-POLY1305-SHA256 split in second record header",
			ciphersuite:   s2apb.Ciphersuite_CHACHA20_POLY1305_SHA256,
			trafficSecret: testutil.Dehex("6b6b6b6b6b6b6b6b6b6b6b6b6b6b6b6b6b6b6b6b6b6b6b6b6b6b6b6b6b6b6b6b"),
			completedRecords: [][]byte{
				testutil.Dehex("1703030017c947ffa470304370338bb07ce468e6b8a0944a338ba40217"),
				testutil.Dehex("0303001a0cedeb922170c110c172262542c67916b78fa0d1c1261709cd00"),
			},
			outPlaintexts: [][]byte{
				[]byte("123456"),
				[]byte("789123456"),
			},
		},
		{
			desc:          "AES-128-GCM-SHA256 split randomly",
			ciphersuite:   s2apb.Ciphersuite_AES_128_GCM_SHA256,
			trafficSecret: testutil.Dehex("6b6b6b6b6b6b6b6b6b6b6b6b6b6b6b6b6b6b6b6b6b6b6b6b6b6b6b6b6b6b6b6b"),
			completedRecords: [][]byte{
				testutil.Dehex("1703030017f2e4e411ac6760e4"),
				testutil.Dehex("e3f074a36574c45ee4c1906103db0d17"),
				testutil.Dehex("0303001ad7853afd6d7ceaab"),
				testutil.Dehex("ab950a0b6707905d2b908894871c7c62021f"),
			},
			outPlaintexts: [][]byte{
				[]byte("123456"),
				[]byte("789123456"),
			},
		},
		{
			desc:          "AES-256-GCM-SHA384 split randomly",
			ciphersuite:   s2apb.Ciphersuite_AES_256_GCM_SHA384,
			trafficSecret: testutil.Dehex("6b6b6b6b6b6b6b6b6b6b6b6b6b6b6b6b6b6b6b6b6b6b6b6b6b6b6b6b6b6b6b6b6b6b6b6b6b6b6b6b6b6b6b6b6b6b6b6b"),
			completedRecords: [][]byte{
				testutil.Dehex("170303001724efee"),
				testutil.Dehex("5af1a62170ad5a95f899d038b965386a1a7daed917"),
				testutil.Dehex("03"),
				testutil.Dehex("03001a832a5fd271b6442e74bc02111a8e8b52a74b14dd3eca8598b293"),
			},
			outPlaintexts: [][]byte{
				[]byte("123456"),
				[]byte("789123456"),
			},
		},
		{
			desc:          "CHACHA20-POLY1305-SHA256 split randomly",
			ciphersuite:   s2apb.Ciphersuite_CHACHA20_POLY1305_SHA256,
			trafficSecret: testutil.Dehex("6b6b6b6b6b6b6b6b6b6b6b6b6b6b6b6b6b6b6b6b6b6b6b6b6b6b6b6b6b6b6b6b"),
			completedRecords: [][]byte{
				testutil.Dehex("17"),
				testutil.Dehex("03030017c947ffa470304370338bb07ce468e6b8a0944a338ba40217"),
				testutil.Dehex("0303001a0cedeb922170"),
				testutil.Dehex("c110c172262542c67916b78fa0d1c1261709cd00"),
			},
			outPlaintexts: [][]byte{
				[]byte("123456"),
				[]byte("789123456"),
			},
		},
	} {
		t.Run(tc.desc, func(t *testing.T) {
			c, err := NewConn(&ConnParameters{
				NetConn:          &fakeConn{in: tc.completedRecords},
				Ciphersuite:      tc.ciphersuite,
				TLSVersion:       s2apb.TLSVersion_TLS1_3,
				InTrafficSecret:  tc.trafficSecret,
				OutTrafficSecret: tc.trafficSecret,
			})
			if err != nil {
				t.Fatalf("NewConn() failed: %v", err)
			}
			for _, outPlaintext := range tc.outPlaintexts {
				plaintext := make([]byte, tlsRecordMaxPlaintextSize)
				n, err := c.Read(plaintext)
				if got, want := err == nil, !tc.outErr; got != want {
					t.Errorf("c.Read(plaintext) = (err=nil) = %v, want %v", got, want)
				}
				if err != nil {
					return
				}
				plaintext = plaintext[:n]
				if got, want := plaintext, outPlaintext; !bytes.Equal(got, want) {
					t.Errorf("c.Read(plaintext) = %v, want %v", got, want)
				}
			}
		})
	}
}

func TestConnReadAlert(t *testing.T) {
	for _, tc := range []struct {
		desc            string
		ciphersuite     s2apb.Ciphersuite
		trafficSecret   []byte
		completedRecord []byte
		outClosed       bool
		outErr          bool
	}{
		// The records below are TLS 1.3 records that hold the ciphertext
		// obtained by encrypting (with or without padding) the close notify
		// alert {0x01, 0x00} using the keys derived from the given traffic
		// secrets and the sequence number zero.
		{
			desc:            "AES-128-GCM-SHA256 with no padding",
			ciphersuite:     s2apb.Ciphersuite_AES_128_GCM_SHA256,
			trafficSecret:   testutil.Dehex("6b6b6b6b6b6b6b6b6b6b6b6b6b6b6b6b6b6b6b6b6b6b6b6b6b6b6b6b6b6b6b6b"),
			completedRecord: testutil.Dehex("1703030013c2d6c245fb80969de1dd9d14499261b67735b0"),
			outClosed:       true,
		},
		{
			desc:            "AES-128-GCM-SHA256 with padding",
			ciphersuite:     s2apb.Ciphersuite_AES_128_GCM_SHA256,
			trafficSecret:   testutil.Dehex("6b6b6b6b6b6b6b6b6b6b6b6b6b6b6b6b6b6b6b6b6b6b6b6b6b6b6b6b6b6b6b6b"),
			completedRecord: testutil.Dehex("170303001dc2d6c225995177e84726e4886d5ea79383e5d529cd8339fbbfcafe2418"),
			outClosed:       true,
		},
		{
			desc:            "AES-256-GCM-SHA384 with no padding",
			ciphersuite:     s2apb.Ciphersuite_AES_256_GCM_SHA384,
			trafficSecret:   testutil.Dehex("6b6b6b6b6b6b6b6b6b6b6b6b6b6b6b6b6b6b6b6b6b6b6b6b6b6b6b6b6b6b6b6b6b6b6b6b6b6b6b6b6b6b6b6b6b6b6b6b"),
			completedRecord: testutil.Dehex("170303001314ddc8f3b3856660bb5ac81533c157582f8b4c"),
			outClosed:       true,
		},
		{
			desc:            "AES-256-GCM-SHA384 with padding",
			ciphersuite:     s2apb.Ciphersuite_AES_256_GCM_SHA384,
			trafficSecret:   testutil.Dehex("6b6b6b6b6b6b6b6b6b6b6b6b6b6b6b6b6b6b6b6b6b6b6b6b6b6b6b6b6b6b6b6b6b6b6b6b6b6b6b6b6b6b6b6b6b6b6b6b"),
			completedRecord: testutil.Dehex("170303001d14ddc86ec49036e8a4d1f269933545f03b0fe9ffd8b02acd1e41f7139e"),
			outClosed:       true,
		},
		{
			desc:            "CHACHA20-POLY1305-SHA256 with no padding",
			ciphersuite:     s2apb.Ciphersuite_CHACHA20_POLY1305_SHA256,
			trafficSecret:   testutil.Dehex("6b6b6b6b6b6b6b6b6b6b6b6b6b6b6b6b6b6b6b6b6b6b6b6b6b6b6b6b6b6b6b6b"),
			completedRecord: testutil.Dehex("1703030013f975d9cb2f116d85d4e3859f5288a9b013d778"),
			outClosed:       true,
		},
		{
			desc:            "CHACHA20-POLY1305-SHA256 with padding",
			ciphersuite:     s2apb.Ciphersuite_CHACHA20_POLY1305_SHA256,
			trafficSecret:   testutil.Dehex("6b6b6b6b6b6b6b6b6b6b6b6b6b6b6b6b6b6b6b6b6b6b6b6b6b6b6b6b6b6b6b6b"),
			completedRecord: testutil.Dehex("170303001df975d990450654f063e7b6a0514c2714c9827e796071389802f451585a"),
			outClosed:       true,
		},
		// The records below are TLS 1.3 records that hold the ciphertext
		// obtained by encrypting the alert {0x01, 0x2c} using the keys derived
		// from the given traffic secrets and the sequence number zero.
		{
			desc:            "AES-128-GCM-SHA256 other alert",
			ciphersuite:     s2apb.Ciphersuite_AES_128_GCM_SHA256,
			trafficSecret:   testutil.Dehex("6b6b6b6b6b6b6b6b6b6b6b6b6b6b6b6b6b6b6b6b6b6b6b6b6b6b6b6b6b6b6b6b"),
			completedRecord: testutil.Dehex("1703030013c2fac23f995cbe79a8d1e4c8f0353afefeaac9"),
		},
		{
			desc:            "AES-256-GCM-SHA384 other alert",
			ciphersuite:     s2apb.Ciphersuite_AES_256_GCM_SHA384,
			trafficSecret:   testutil.Dehex("6b6b6b6b6b6b6b6b6b6b6b6b6b6b6b6b6b6b6b6b6b6b6b6b6b6b6b6b6b6b6b6b6b6b6b6b6b6b6b6b6b6b6b6b6b6b6b6b"),
			completedRecord: testutil.Dehex("170303001314f1c80add85193c9598219ae9dc26f2479ccf"),
		},
		{
			desc:            "CHACHA20-POLY1305-SHA256 other alert",
			ciphersuite:     s2apb.Ciphersuite_CHACHA20_POLY1305_SHA256,
			trafficSecret:   testutil.Dehex("6b6b6b6b6b6b6b6b6b6b6b6b6b6b6b6b6b6b6b6b6b6b6b6b6b6b6b6b6b6b6b6b"),
			completedRecord: testutil.Dehex("1703030013f959d96fed92bdc7e85e04e86c19eaf154b052"),
		},
		// The records below are TLS 1.3 records that hold the ciphertext
		// obtained by encrypting the message {0x01} using the keys derived
		// from the given traffic secrets and the sequence number zero. The
		// first byte of this message indicates that it should be an alert
		// message, but the length of the message is too small.
		{
			desc:            "AES-128-GCM-SHA256 invalid",
			ciphersuite:     s2apb.Ciphersuite_AES_128_GCM_SHA256,
			trafficSecret:   testutil.Dehex("6b6b6b6b6b6b6b6b6b6b6b6b6b6b6b6b6b6b6b6b6b6b6b6b6b6b6b6b6b6b6b6b"),
			completedRecord: testutil.Dehex("1703030012c2c351fc48d9ac84fa165adcc9a26ffbc3c7"),
			outErr:          true,
		},
		{
			desc:            "AES-256-GCM-SHA384 invalid",
			ciphersuite:     s2apb.Ciphersuite_AES_256_GCM_SHA384,
			trafficSecret:   testutil.Dehex("6b6b6b6b6b6b6b6b6b6b6b6b6b6b6b6b6b6b6b6b6b6b6b6b6b6b6b6b6b6b6b6b6b6b6b6b6b6b6b6b6b6b6b6b6b6b6b6b"),
			completedRecord: testutil.Dehex("170303001214c8476102a460b5cf9e9ba59e1726215ca9"),
			outErr:          true,
		},
		{
			desc:            "CHACHA20-POLY1305-SHA256 invalid",
			ciphersuite:     s2apb.Ciphersuite_CHACHA20_POLY1305_SHA256,
			trafficSecret:   testutil.Dehex("6b6b6b6b6b6b6b6b6b6b6b6b6b6b6b6b6b6b6b6b6b6b6b6b6b6b6b6b6b6b6b6b"),
			completedRecord: testutil.Dehex("1703030012f9606a83ac17b165a51f3fe764da8560c706"),
			outErr:          true,
		},
	} {
		t.Run(tc.desc, func(t *testing.T) {
			f := &fakeConn{in: [][]byte{tc.completedRecord}}
			c, err := NewConn(&ConnParameters{
				NetConn:          f,
				Ciphersuite:      tc.ciphersuite,
				TLSVersion:       s2apb.TLSVersion_TLS1_3,
				InTrafficSecret:  tc.trafficSecret,
				OutTrafficSecret: tc.trafficSecret,
			})
			if err != nil {
				t.Fatalf("NewConn() failed: %v", err)
			}
			plaintext := make([]byte, tlsRecordMaxPlaintextSize)
			n, err := c.Read(plaintext)
			if got, want := err == nil, !tc.outErr; got != want {
				t.Errorf("c.Read(plaintext) = (err=nil) = %v, want %v", got, want)
			}
			if err != nil {
				return
			}
			if got, want := n, 0; got != want {
				t.Errorf("c.Read(plaintext) = %v, want %v", got, want)
			}
			if got, want := plaintext, make([]byte, tlsRecordMaxPlaintextSize); !bytes.Equal(got, want) {
				t.Errorf("c.Read(plaintext) modified plaintext")
			}
			if got, want := f.closed, tc.outClosed; got != want {
				t.Errorf("f.closed = %v, want %v", got, want)
			}
			if got, want := len(c.(*conn).pendingApplicationData), 0; got != want {
				t.Errorf("len(c.(*conn).pendingApplicationData) = %v, want %v", got, want)
			}
		})
	}
}

func TestConnReadKeyUpdate(t *testing.T) {
	for _, tc := range []struct {
		desc             string
		ciphersuite      s2apb.Ciphersuite
		trafficSecret    []byte
		completedRecords [][]byte
		plaintexts       [][]byte
		outPlaintexts    [][]byte
		outWriteBuf      [][]byte
	}{
		{
			desc:          "AES-128-GCM-SHA256",
			ciphersuite:   s2apb.Ciphersuite_AES_128_GCM_SHA256,
			trafficSecret: testutil.Dehex("6b6b6b6b6b6b6b6b6b6b6b6b6b6b6b6b6b6b6b6b6b6b6b6b6b6b6b6b6b6b6b6b"),
			completedRecords: [][]byte{
				testutil.Dehex("1703030020dbd6d724994777e84726e4886d7432e311a73b42d0073f28ea60e30e8eb498fd"),
				testutil.Dehex("1703030017dd99ebef48292cd4c372a000740372d2ae9aad31cfd274"),
			},
			plaintexts: [][]byte{
				[]byte("123456"),
			},
			outPlaintexts: [][]byte{
				[]byte(""),
				[]byte("123456"),
			},
			outWriteBuf: [][]byte{
				testutil.Dehex("1703030017f2e4e411ac6760e4e3f074a36574c45ee4c1906103db0d"),
			},
		},
		{
			desc:          "AES-256-GCM-SHA384",
			ciphersuite:   s2apb.Ciphersuite_AES_256_GCM_SHA384,
			trafficSecret: testutil.Dehex("6b6b6b6b6b6b6b6b6b6b6b6b6b6b6b6b6b6b6b6b6b6b6b6b6b6b6b6b6b6b6b6b6b6b6b6b6b6b6b6b6b6b6b6b6b6b6b6b"),
			completedRecords: [][]byte{
				testutil.Dehex("17030300200ddddd6fc48636e8a4d1f269930e7835adc07e732ba7fd617ff9a65a51c36b6d"),
				testutil.Dehex("17030300179cd5972e76baf56af644c92235460301c0a013ad35be00"),
			},
			plaintexts: [][]byte{
				[]byte("123456"),
			},
			outPlaintexts: [][]byte{
				[]byte(""),
				[]byte("123456"),
			},
			outWriteBuf: [][]byte{
				testutil.Dehex("170303001724efee5af1a62170ad5a95f899d038b965386a1a7daed9"),
			},
		},
		{
			desc:          "CHACHA20-POLY1305-SHA256",
			ciphersuite:   s2apb.Ciphersuite_CHACHA20_POLY1305_SHA256,
			trafficSecret: testutil.Dehex("6b6b6b6b6b6b6b6b6b6b6b6b6b6b6b6b6b6b6b6b6b6b6b6b6b6b6b6b6b6b6b6b"),
			completedRecords: [][]byte{
				testutil.Dehex("1703030020e075cc91451054f063e7b6a0519fbd098e83bda4b515bea5196cccc008556ad0"),
				testutil.Dehex("1703030017c4e48ccaf036bd9bc146bbc6192404f9a2d2da5d1afe78"),
			},
			plaintexts: [][]byte{
				[]byte("123456"),
			},
			outPlaintexts: [][]byte{
				[]byte(""),
				[]byte("123456"),
			},
			outWriteBuf: [][]byte{
				testutil.Dehex("1703030017c947ffa470304370338bb07ce468e6b8a0944a338ba402"),
			},
		},
		{
			desc:          "AES-128-GCM-SHA256 send key update request",
			ciphersuite:   s2apb.Ciphersuite_AES_128_GCM_SHA256,
			trafficSecret: testutil.Dehex("6b6b6b6b6b6b6b6b6b6b6b6b6b6b6b6b6b6b6b6b6b6b6b6b6b6b6b6b6b6b6b6b"),
			completedRecords: [][]byte{
				testutil.Dehex("1703030016dbd6d724984756cc7bd50502b024f94b489f1a943df5"),
				testutil.Dehex("1703030017dd99ebef48292cd4c372a000740372d2ae9aad31cfd274"),
			},
			plaintexts: [][]byte{
				[]byte("123456"),
			},
			outPlaintexts: [][]byte{
				[]byte(""),
				[]byte("123456"),
			},
			outWriteBuf: [][]byte{
				testutil.Dehex("1703030016dbd6d7249947cdda08655a3c2622891c1758fb0c0d0e"),
				testutil.Dehex("1703030017dd99ebef48292cd4c372a000740372d2ae9aad31cfd274"),
			},
		},
		{
			desc:          "AES-256-GCM-SHA384 send key update request",
			ciphersuite:   s2apb.Ciphersuite_AES_256_GCM_SHA384,
			trafficSecret: testutil.Dehex("6b6b6b6b6b6b6b6b6b6b6b6b6b6b6b6b6b6b6b6b6b6b6b6b6b6b6b6b6b6b6b6b6b6b6b6b6b6b6b6b6b6b6b6b6b6b6b6b"),
			completedRecords: [][]byte{
				testutil.Dehex("17030300160ddddd6fc5862e8275a95a35a9a43502a1da78f8a416"),
				testutil.Dehex("17030300179cd5972e76baf56af644c92235460301c0a013ad35be00"),
			},
			plaintexts: [][]byte{
				[]byte("123456"),
			},
			outPlaintexts: [][]byte{
				[]byte(""),
				[]byte("123456"),
			},
			outWriteBuf: [][]byte{
				testutil.Dehex("17030300160ddddd6fc486a82b55d4457e3dc846f77b6d3f24de45"),
				testutil.Dehex("17030300179cd5972e76baf56af644c92235460301c0a013ad35be00"),
			},
		},
		{
			desc:          "CHACHA20-POLY1305-SHA256 send key update request",
			ciphersuite:   s2apb.Ciphersuite_CHACHA20_POLY1305_SHA256,
			trafficSecret: testutil.Dehex("6b6b6b6b6b6b6b6b6b6b6b6b6b6b6b6b6b6b6b6b6b6b6b6b6b6b6b6b6b6b6b6b"),
			completedRecords: [][]byte{
				testutil.Dehex("1703030016e075cc914410ffeb7e4d960f8e3b1e830c137cc69692"),
				testutil.Dehex("1703030017c4e48ccaf036bd9bc146bbc6192404f9a2d2da5d1afe78"),
			},
			plaintexts: [][]byte{
				[]byte("123456"),
			},
			outPlaintexts: [][]byte{
				[]byte(""),
				[]byte("123456"),
			},
			outWriteBuf: [][]byte{
				testutil.Dehex("1703030016e075cc914510bc0dbc87cfc12f394b235147042f42d0"),
				testutil.Dehex("1703030017c4e48ccaf036bd9bc146bbc6192404f9a2d2da5d1afe78"),
			},
		},
	} {
		t.Run(tc.desc, func(t *testing.T) {
			fc := &fakeConn{in: tc.completedRecords}
			c, err := NewConn(&ConnParameters{
				NetConn:          fc,
				Ciphersuite:      tc.ciphersuite,
				TLSVersion:       s2apb.TLSVersion_TLS1_3,
				InTrafficSecret:  tc.trafficSecret,
				OutTrafficSecret: tc.trafficSecret,
			})
			if err != nil {
				t.Fatalf("NewConn() failed: %v", err)
			}
			for _, outPlaintext := range tc.outPlaintexts {
				plaintext := make([]byte, tlsRecordMaxPlaintextSize)
				n, err := c.Read(plaintext)
				if err != nil {
					t.Fatalf("c.Read(plaintext) failed: %v", err)
				}
				plaintext = plaintext[:n]
				if got, want := plaintext, outPlaintext; !bytes.Equal(got, want) {
					t.Errorf("c.Read(plaintext) = %v, want %v", got, want)
				}
			}
			// Check that the outbound traffic secret was updated properly. This
			// is done by writing plaintexts after the key update and verifying
			// the output.
			for _, plaintext := range tc.plaintexts {
				n, err := c.Write(plaintext)
				if err != nil {
					t.Fatalf("c.Write(plaintext) failed: %v", err)
				}
				if got, want := n, len(plaintext); got != want {
					t.Fatalf("c.Write(plaintext) = %v, want %v", got, want)
				}
			}
			if got, want := fc.out, tc.outWriteBuf; !cmp.Equal(fc.out, tc.outWriteBuf) {
				t.Errorf("fc.out = %x, want %x", got, want)
			}
			if got, want := len(c.(*conn).pendingApplicationData), 0; got != want {
				t.Errorf("len(c.(*conn).pendingApplicationData) = %v, want %v", got, want)
			}
			// If a key update message is produced on request, verify that it
			// can be decrypted properly by a new Conn object. Also, verify that
			// messages written by the original Conn object after the key update
			// can be decrypted properly by the new Conn object.
			fc2 := &fakeConn{in: tc.outWriteBuf}
			c2, err := NewConn(&ConnParameters{
				NetConn:          fc2,
				Ciphersuite:      tc.ciphersuite,
				TLSVersion:       s2apb.TLSVersion_TLS1_3,
				InTrafficSecret:  tc.trafficSecret,
				OutTrafficSecret: tc.trafficSecret,
			})
			if err != nil {
				t.Fatalf("NewConn() failed: %v", err)
			}
			for range tc.outWriteBuf {
				plaintext := make([]byte, tlsRecordMaxPlaintextSize)
				_, err := c2.Read(plaintext)
				if err != nil {
					t.Fatalf("c.Read(plaintext) failed: %v", err)
				}
			}
		})
	}
}

func TestConnNewSessionTicket(t *testing.T) {
	for _, tc := range []struct {
		desc            string
		ciphersuite     s2apb.Ciphersuite
		trafficSecret   []byte
		completedRecord []byte
	}{
		{
			desc:            "AES-128-GCM-SHA256 new session ticket",
			ciphersuite:     s2apb.Ciphersuite_AES_128_GCM_SHA256,
			trafficSecret:   testutil.Dehex("6b6b6b6b6b6b6b6b6b6b6b6b6b6b6b6b6b6b6b6b6b6b6b6b6b6b6b6b6b6b6b6b"),
			completedRecord: testutil.Dehex("1703030016c7d6d72499478b3d80281cae5b7c1a3e5cd553aae716"),
		},
		{
			desc:            "AES-256-GCM-SHA384 new session ticket",
			ciphersuite:     s2apb.Ciphersuite_AES_256_GCM_SHA384,
			trafficSecret:   testutil.Dehex("6b6b6b6b6b6b6b6b6b6b6b6b6b6b6b6b6b6b6b6b6b6b6b6b6b6b6b6b6b6b6b6b6b6b6b6b6b6b6b6b6b6b6b6b6b6b6b6b"),
			completedRecord: testutil.Dehex("170303001611dddd6fc4869be0e1c12a5a29db1aa2e5814e5894e5"),
		},
		{
			desc:            "CHACHA20-POLY1305-SHA256 new session ticket",
			ciphersuite:     s2apb.Ciphersuite_CHACHA20_POLY1305_SHA256,
			trafficSecret:   testutil.Dehex("6b6b6b6b6b6b6b6b6b6b6b6b6b6b6b6b6b6b6b6b6b6b6b6b6b6b6b6b6b6b6b6b"),
			completedRecord: testutil.Dehex("1703030016fc75cc914510008c6B45bb46b1f030921006c3556882"),
		},
	} {
		t.Run(tc.desc, func(t *testing.T) {
			c, err := NewConn(&ConnParameters{
				NetConn:          &fakeConn{in: [][]byte{tc.completedRecord}},
				Ciphersuite:      tc.ciphersuite,
				TLSVersion:       s2apb.TLSVersion_TLS1_3,
				InTrafficSecret:  tc.trafficSecret,
				OutTrafficSecret: tc.trafficSecret,
			})
			if err != nil {
				t.Fatalf("NewConn() failed: %v", err)
			}
			plaintext := make([]byte, tlsRecordMaxPlaintextSize)
			n, err := c.Read(plaintext)
			if err != nil {
				t.Fatalf("c.Read(plaintext) failed: %v", err)
			}
			if got, want := n, 0; got != want {
				t.Errorf("c.Read(plaintext) = %v, want %v", got, want)
			}
			if got, want := plaintext, make([]byte, tlsRecordMaxPlaintextSize); !bytes.Equal(got, want) {
				t.Errorf("c.Read(plaintext) modified plaintext")
			}
			if got, want := len(c.(*conn).pendingApplicationData), 0; got != want {
				t.Errorf("len(c.(*conn).pendingApplicationData) = %v, want %v", got, want)
			}
		})
	}
}

func TestWrite(t *testing.T) {
	for _, tc := range []struct {
		desc            string
		ciphersuite     s2apb.Ciphersuite
		trafficSecret   []byte
		plaintexts      [][]byte
		outRecords      [][]byte
		outBytesWritten []int
		outErr          bool
	}{
		// The traffic secrets were chosen randomly and are equivalent to the
		// ones used in C++ and Java. The ciphertext was constructed using an
		// existing TLS library.

		{
			desc:          "AES-128-GCM-SHA256",
			ciphersuite:   s2apb.Ciphersuite_AES_128_GCM_SHA256,
			trafficSecret: testutil.Dehex("6b6b6b6b6b6b6b6b6b6b6b6b6b6b6b6b6b6b6b6b6b6b6b6b6b6b6b6b6b6b6b6b"),
			plaintexts: [][]byte{
				[]byte("123456"),
				[]byte("789123456"),
			},
			outRecords: [][]byte{
				testutil.Dehex("1703030017f2e4e411ac6760e4e3f074a36574c45ee4c1906103db0d"),
				testutil.Dehex("170303001ad7853afd6d7ceaabab950a0b6707905d2b908894871c7c62021f"),
			},
			outBytesWritten: []int{6, 9},
		},
		{
			desc:          "AES-128-GCM-SHA256 empty",
			ciphersuite:   s2apb.Ciphersuite_AES_128_GCM_SHA256,
			trafficSecret: testutil.Dehex("6b6b6b6b6b6b6b6b6b6b6b6b6b6b6b6b6b6b6b6b6b6b6b6b6b6b6b6b6b6b6b6b"),
			plaintexts: [][]byte{
				[]byte(""),
			},
			outRecords: [][]byte{
				testutil.Dehex("1703030011d47cb2ec040f26cc8989330339c669dd4e"),
			},
			outBytesWritten: []int{0},
		},
		{
			desc:          "AES-256-GCM-SHA384",
			ciphersuite:   s2apb.Ciphersuite_AES_256_GCM_SHA384,
			trafficSecret: testutil.Dehex("6b6b6b6b6b6b6b6b6b6b6b6b6b6b6b6b6b6b6b6b6b6b6b6b6b6b6b6b6b6b6b6b6b6b6b6b6b6b6b6b6b6b6b6b6b6b6b6b"),
			plaintexts: [][]byte{
				[]byte("123456"),
				[]byte("789123456"),
			},
			outRecords: [][]byte{
				testutil.Dehex("170303001724efee5af1a62170ad5a95f899d038b965386a1a7daed9"),
				testutil.Dehex("170303001a832a5fd271b6442e74bc02111a8e8b52a74b14dd3eca8598b293"),
			},
			outBytesWritten: []int{6, 9},
		},
		{
			desc:          "AES-256-GCM-SHA384 empty",
			ciphersuite:   s2apb.Ciphersuite_AES_256_GCM_SHA384,
			trafficSecret: testutil.Dehex("6b6b6b6b6b6b6b6b6b6b6b6b6b6b6b6b6b6b6b6b6b6b6b6b6b6b6b6b6b6b6b6b6b6b6b6b6b6b6b6b6b6b6b6b6b6b6b6b"),
			plaintexts: [][]byte{
				[]byte(""),
			},
			outRecords: [][]byte{
				testutil.Dehex("170303001102a04134d38c1118f36b01d177c5d2dcf7"),
			},
			outBytesWritten: []int{0},
		},
		{
			desc:          "CHACHA20-POLY1305-SHA256",
			ciphersuite:   s2apb.Ciphersuite_CHACHA20_POLY1305_SHA256,
			trafficSecret: testutil.Dehex("6b6b6b6b6b6b6b6b6b6b6b6b6b6b6b6b6b6b6b6b6b6b6b6b6b6b6b6b6b6b6b6b"),
			plaintexts: [][]byte{
				[]byte("123456"),
				[]byte("789123456"),
			},
			outRecords: [][]byte{
				testutil.Dehex("1703030017c947ffa470304370338bb07ce468e6b8a0944a338ba402"),
				testutil.Dehex("170303001a0cedeb922170c110c172262542c67916b78fa0d1c1261709cd00"),
			},
			outBytesWritten: []int{6, 9},
		},
		{
			desc:          "CHACHA20-POLY1305-SHA256 empty",
			ciphersuite:   s2apb.Ciphersuite_CHACHA20_POLY1305_SHA256,
			trafficSecret: testutil.Dehex("6b6b6b6b6b6b6b6b6b6b6b6b6b6b6b6b6b6b6b6b6b6b6b6b6b6b6b6b6b6b6b6b"),
			plaintexts: [][]byte{
				[]byte(""),
			},
			outRecords: [][]byte{
				testutil.Dehex("1703030011ef8f7a428ddc84ee5968cd6306bf1d2d1b"),
			},
			outBytesWritten: []int{0},
		},
	} {
		t.Run(tc.desc, func(t *testing.T) {
			fConn := &fakeConn{}
			newConn, err := NewConn(&ConnParameters{
				NetConn:          fConn,
				Ciphersuite:      tc.ciphersuite,
				TLSVersion:       s2apb.TLSVersion_TLS1_3,
				InTrafficSecret:  tc.trafficSecret,
				OutTrafficSecret: tc.trafficSecret,
			})
			c := newConn.(*conn)
			if err != nil {
				t.Fatalf("NewConn() failed: %v", err)
			}
			for i, plaintext := range tc.plaintexts {
				bytesWritten, err := c.writeTLSRecord(plaintext, tlsApplicationData)
				if got, want := err == nil, !tc.outErr; got != want {
					t.Errorf("c.Write(plaintext) = (err=nil) = %v, want %v", got, want)
				}
				if bytesWritten != tc.outBytesWritten[i] {
					t.Errorf("Incorrect number of bytes written: got: %v, want: %v", bytesWritten, tc.outBytesWritten[i])
				}
			}
			if !reflect.DeepEqual(fConn.out, tc.outRecords) {
				t.Errorf("Incorrect Record: got: %v, want: %v", fConn.out, tc.outRecords)
			}
		})
	}
}

func TestWriteTwoRecords(t *testing.T) {
	for _, tc := range []struct {
		desc            string
		ciphersuite     s2apb.Ciphersuite
		trafficSecret   []byte
		plaintext       []byte
		numRecordBytes  int
		outBytesWritten int
		outErr          bool
	}{
		// The plaintext of size tlsRecordMaxPlaintextSize + 1 will be written
		// to the underlying connection in 2 TLS records: one containing 2^14
		// bytes of plaintext, and the other containing 1 byte of plaintext,
		// resulting in 23+tlsRecordMaxSize total record bytes written,
		// including the overheads.
		{
			desc:          "AES-128-GCM-SHA256",
			ciphersuite:   s2apb.Ciphersuite_AES_128_GCM_SHA256,
			trafficSecret: testutil.Dehex("6b6b6b6b6b6b6b6b6b6b6b6b6b6b6b6b6b6b6b6b6b6b6b6b6b6b6b6b6b6b6b6b"),
			plaintext:     make([]byte, 1+tlsRecordMaxPlaintextSize), // 2^14+1

<<<<<<< HEAD
			numRecordBytes:  16429,
			outBytesWritten: 16385,
=======
			numRecordBytes:  23 + tlsRecordMaxSize,
			outBytesWritten: 1 + tlsRecordMaxPlaintextSize,
>>>>>>> 7c6fba0e
		},
		{
			desc:          "AES-256-GCM-SHA384",
			ciphersuite:   s2apb.Ciphersuite_AES_256_GCM_SHA384,
			trafficSecret: testutil.Dehex("6b6b6b6b6b6b6b6b6b6b6b6b6b6b6b6b6b6b6b6b6b6b6b6b6b6b6b6b6b6b6b6b6b6b6b6b6b6b6b6b6b6b6b6b6b6b6b6b"),
			plaintext:     make([]byte, 1+tlsRecordMaxPlaintextSize), // 2^14+1

<<<<<<< HEAD
			numRecordBytes:  16429,
			outBytesWritten: 16385,
=======
			numRecordBytes:  23 + tlsRecordMaxSize,
			outBytesWritten: 1 + tlsRecordMaxPlaintextSize,
>>>>>>> 7c6fba0e
		},
		{
			desc:          "CHACHA20-POLY1305-SHA256",
			ciphersuite:   s2apb.Ciphersuite_CHACHA20_POLY1305_SHA256,
			trafficSecret: testutil.Dehex("6b6b6b6b6b6b6b6b6b6b6b6b6b6b6b6b6b6b6b6b6b6b6b6b6b6b6b6b6b6b6b6b"),
			plaintext:     make([]byte, 1+tlsRecordMaxPlaintextSize), // 2^14+1

<<<<<<< HEAD
			numRecordBytes:  16429,
			outBytesWritten: 16385,
=======
			numRecordBytes:  23 + tlsRecordMaxSize,
			outBytesWritten: 1 + tlsRecordMaxPlaintextSize,
>>>>>>> 7c6fba0e
		},
	} {
		t.Run(tc.desc, func(t *testing.T) {
			fConn := &fakeConn{}
			newConn, err := NewConn(&ConnParameters{
				NetConn:          fConn,
				Ciphersuite:      tc.ciphersuite,
				TLSVersion:       s2apb.TLSVersion_TLS1_3,
				InTrafficSecret:  tc.trafficSecret,
				OutTrafficSecret: tc.trafficSecret,
			})
			c := newConn.(*conn)
			if err != nil {
				t.Fatalf("NewConn() failed: %v", err)
			}
			bytesWritten, err := c.writeTLSRecord(tc.plaintext, tlsApplicationData)
			if got, want := err == nil, !tc.outErr; got != want {
				t.Errorf("c.Write(plaintext) = (err=nil) = %v, want %v", got, want)
			}
			if bytesWritten != tc.outBytesWritten {
				t.Errorf("Incorrect number of bytes written: got: %v, want: %v", bytesWritten, tc.outBytesWritten)
			}
			if len(fConn.out[0]) != tc.numRecordBytes {
				t.Errorf("Incorrect number of bytes prepared: got: %v, want: %v", len(fConn.out[0]), tc.numRecordBytes)
			}
		})
	}
}

func TestExceedBufferSize(t *testing.T) {
	for _, tc := range []struct {
		desc                     string
		ciphersuite              s2apb.Ciphersuite
		trafficSecret            []byte
		plaintext                []byte
		expectedOutRecordBufSize int
		expectedNumWrites        int
		outErr                   bool
	}{
		// plaintext is set to 1+tlsRecordMaxPlaintextSize, 1 byte more than the maximum number of
		// plaintext bytes in a single record, expectedOutRecordBufSize is set
		// to 16406, as it is the maximum size of a single record.

		{
			desc:                     "AES-128-GCM-SHA256",
			ciphersuite:              s2apb.Ciphersuite_AES_128_GCM_SHA256,
			trafficSecret:            testutil.Dehex("6b6b6b6b6b6b6b6b6b6b6b6b6b6b6b6b6b6b6b6b6b6b6b6b6b6b6b6b6b6b6b6b"),
			plaintext:                make([]byte, 1+tlsRecordMaxPlaintextSize*outBufMaxRecords),
			expectedOutRecordBufSize: outBufMaxSize,
			expectedNumWrites:        2,
		},
		{
			desc:                     "AES-256-GCM-SHA384",
			ciphersuite:              s2apb.Ciphersuite_AES_256_GCM_SHA384,
			trafficSecret:            testutil.Dehex("6b6b6b6b6b6b6b6b6b6b6b6b6b6b6b6b6b6b6b6b6b6b6b6b6b6b6b6b6b6b6b6b6b6b6b6b6b6b6b6b6b6b6b6b6b6b6b6b"),
			plaintext:                make([]byte, 1+tlsRecordMaxPlaintextSize*outBufMaxRecords),
			expectedOutRecordBufSize: outBufMaxSize,
			expectedNumWrites:        2,
		},
		{
			desc:                     "CHACHA20-POLY1305-SHA256",
			ciphersuite:              s2apb.Ciphersuite_CHACHA20_POLY1305_SHA256,
			trafficSecret:            testutil.Dehex("6b6b6b6b6b6b6b6b6b6b6b6b6b6b6b6b6b6b6b6b6b6b6b6b6b6b6b6b6b6b6b6b"),
			plaintext:                make([]byte, 1+tlsRecordMaxPlaintextSize*outBufMaxRecords),
			expectedOutRecordBufSize: outBufMaxSize,
			expectedNumWrites:        2,
		},
	} {
		t.Run(tc.desc, func(t *testing.T) {
			fConn := &fakeConn{}
			newConn, err := NewConn(&ConnParameters{
				NetConn:          fConn,
				Ciphersuite:      tc.ciphersuite,
				TLSVersion:       s2apb.TLSVersion_TLS1_3,
				InTrafficSecret:  tc.trafficSecret,
				OutTrafficSecret: tc.trafficSecret,
			})
			c := newConn.(*conn)
			if err != nil {
				t.Fatalf("NewConn() failed: %v", err)
			}
			bytesWritten, err := c.writeTLSRecord(tc.plaintext, tlsApplicationData)
			if got, want := err == nil, !tc.outErr; got != want {
				t.Errorf("c.Write(plaintext) = (err=nil) = %v, want %v", err, want)
			}
			if bytesWritten != len(tc.plaintext) {
				t.Errorf("Incorrect number of bytes written: got: %v, want: %v", bytesWritten, len(tc.plaintext))
			}
			if len(c.outRecordsBuf) != tc.expectedOutRecordBufSize {
				t.Errorf("Incorrect buf size: got: %v, want: %v", len(c.outRecordsBuf), tc.expectedOutRecordBufSize)
			}
			if len(fConn.out) != tc.expectedNumWrites {
				t.Errorf("Inforrect number of records: got: %v, want: %v,", len(fConn.out), tc.expectedNumWrites)
			}
		})
	}
}

func TestRoundtrip(t *testing.T) {
	for _, tc := range []struct {
		desc                  string
		ciphersuite           s2apb.Ciphersuite
		inTrafficSecret       []byte
		outTrafficSecret      []byte
		plaintexts            [][]byte
		plaintextBytesWritten []int
		numRecordBytes        []int
	}{
<<<<<<< HEAD
=======
		// numRecordBytes is calculated as
		// len(plaintext)+header(5)+tag(16)+record_type(1)
>>>>>>> 7c6fba0e
		{
			desc:             "AES-128-GCM-SHA256",
			ciphersuite:      s2apb.Ciphersuite_AES_128_GCM_SHA256,
			inTrafficSecret:  testutil.Dehex("6b6b6b6b6b6b6b6b6b6b6b6b6b6b6b6b6b6b6b6b6b6b6b6b6b6b6b6b6b6b6b6b"),
			outTrafficSecret: testutil.Dehex("6b6b6b6b6b6b6b6b6b6b6b6b6b6b6b6b6b6b6b6b6b6b6b6b6b6b6b6b6b6b6b6b"),
			plaintexts: [][]byte{
				[]byte("123456"),
				[]byte("789123456"),
			},
			plaintextBytesWritten: []int{6, 9},
			numRecordBytes:        []int{28, 31},
		},
		{
			desc:             "AES-128-GCM-SHA256 different traffic secrets",
			ciphersuite:      s2apb.Ciphersuite_AES_128_GCM_SHA256,
			inTrafficSecret:  testutil.Dehex("6b6b6b6b6b6b6b6b6b6b6b6b6b6b6b6b6b6b6b6b6b6b6b6b6b6b6b6b6b6b6b6b"),
			outTrafficSecret: testutil.Dehex("1b1b1b1b1b1b1b1b1b1b1b1b1b1b1b1b1b1b1b1b1b1b1b1b1b1b1b1b1b1b1b1b"),
			plaintexts: [][]byte{
				[]byte("123456"),
				[]byte("789123456"),
			},
			plaintextBytesWritten: []int{6, 9},
			numRecordBytes:        []int{28, 31},
		},
		{
			desc:             "AES-128-GCM-SHA256 empty",
			ciphersuite:      s2apb.Ciphersuite_AES_128_GCM_SHA256,
			inTrafficSecret:  testutil.Dehex("6b6b6b6b6b6b6b6b6b6b6b6b6b6b6b6b6b6b6b6b6b6b6b6b6b6b6b6b6b6b6b6b"),
			outTrafficSecret: testutil.Dehex("6b6b6b6b6b6b6b6b6b6b6b6b6b6b6b6b6b6b6b6b6b6b6b6b6b6b6b6b6b6b6b6b"),
			plaintexts: [][]byte{
				[]byte(""),
			},
			plaintextBytesWritten: []int{0},
			numRecordBytes:        []int{22},
		},
		{
			desc:             "AES-128-GCM-SHA256 max buffer size",
			ciphersuite:      s2apb.Ciphersuite_AES_128_GCM_SHA256,
			inTrafficSecret:  testutil.Dehex("6b6b6b6b6b6b6b6b6b6b6b6b6b6b6b6b6b6b6b6b6b6b6b6b6b6b6b6b6b6b6b6b"),
			outTrafficSecret: testutil.Dehex("6b6b6b6b6b6b6b6b6b6b6b6b6b6b6b6b6b6b6b6b6b6b6b6b6b6b6b6b6b6b6b6b"),
			plaintexts: [][]byte{
<<<<<<< HEAD
				make([]byte, 16384*outBufMaxRecords),
			},
			plaintextBytesWritten: []int{16384 * outBufMaxRecords},
=======
				make([]byte, tlsRecordMaxPlaintextSize*outBufMaxRecords),
			},
			plaintextBytesWritten: []int{tlsRecordMaxPlaintextSize * outBufMaxRecords},
>>>>>>> 7c6fba0e
			numRecordBytes:        []int{outBufMaxSize},
		},
		{
			desc:             "AES-128-GCM-SHA256 exceed buffer size",
			ciphersuite:      s2apb.Ciphersuite_AES_128_GCM_SHA256,
			inTrafficSecret:  testutil.Dehex("6b6b6b6b6b6b6b6b6b6b6b6b6b6b6b6b6b6b6b6b6b6b6b6b6b6b6b6b6b6b6b6b"),
			outTrafficSecret: testutil.Dehex("6b6b6b6b6b6b6b6b6b6b6b6b6b6b6b6b6b6b6b6b6b6b6b6b6b6b6b6b6b6b6b6b"),
			plaintexts: [][]byte{
<<<<<<< HEAD
				make([]byte, 16385*outBufMaxRecords),
			},
			plaintextBytesWritten: []int{16385 * outBufMaxRecords},
			numRecordBytes:        []int{outBufMaxSize, 38},
=======
				make([]byte, 1+tlsRecordMaxPlaintextSize*outBufMaxRecords),
			},
			plaintextBytesWritten: []int{1 + tlsRecordMaxPlaintextSize*outBufMaxRecords},
			numRecordBytes:        []int{outBufMaxSize, 23},
>>>>>>> 7c6fba0e
		},
		{
			desc:             "AES-256-GCM-SHA384",
			ciphersuite:      s2apb.Ciphersuite_AES_256_GCM_SHA384,
			inTrafficSecret:  testutil.Dehex("6b6b6b6b6b6b6b6b6b6b6b6b6b6b6b6b6b6b6b6b6b6b6b6b6b6b6b6b6b6b6b6b6b6b6b6b6b6b6b6b6b6b6b6b6b6b6b6b"),
			outTrafficSecret: testutil.Dehex("6b6b6b6b6b6b6b6b6b6b6b6b6b6b6b6b6b6b6b6b6b6b6b6b6b6b6b6b6b6b6b6b6b6b6b6b6b6b6b6b6b6b6b6b6b6b6b6b"),
			plaintexts: [][]byte{
				[]byte("123456"),
				[]byte("789123456"),
			},
			plaintextBytesWritten: []int{6, 9},
			numRecordBytes:        []int{28, 31},
		},
		{
			desc:             "AES-256-GCM-SHA384 different traffic secrets",
			ciphersuite:      s2apb.Ciphersuite_AES_256_GCM_SHA384,
			inTrafficSecret:  testutil.Dehex("6b6b6b6b6b6b6b6b6b6b6b6b6b6b6b6b6b6b6b6b6b6b6b6b6b6b6b6b6b6b6b6b6b6b6b6b6b6b6b6b6b6b6b6b6b6b6b6b"),
			outTrafficSecret: testutil.Dehex("1b1b1b1b1b1b1b1b1b1b1b1b1b1b1b1b1b1b1b1b1b1b1b1b1b1b1b1b1b1b1b1b1b1b1b1b1b1b1b1b1b1b1b1b1b1b1b1b"),
			plaintexts: [][]byte{
				[]byte("123456"),
				[]byte("789123456"),
			},
			plaintextBytesWritten: []int{6, 9},
			numRecordBytes:        []int{28, 31},
		},
		{
			desc:             "AES-256-GCM-SHA384 empty",
			ciphersuite:      s2apb.Ciphersuite_AES_256_GCM_SHA384,
			inTrafficSecret:  testutil.Dehex("6b6b6b6b6b6b6b6b6b6b6b6b6b6b6b6b6b6b6b6b6b6b6b6b6b6b6b6b6b6b6b6b6b6b6b6b6b6b6b6b6b6b6b6b6b6b6b6b"),
			outTrafficSecret: testutil.Dehex("6b6b6b6b6b6b6b6b6b6b6b6b6b6b6b6b6b6b6b6b6b6b6b6b6b6b6b6b6b6b6b6b6b6b6b6b6b6b6b6b6b6b6b6b6b6b6b6b"),
			plaintexts: [][]byte{
				[]byte(""),
			},
			plaintextBytesWritten: []int{0},
			numRecordBytes:        []int{22},
		},
		{
			desc:             "AES-256-GCM-SHA384 max buffer size",
			ciphersuite:      s2apb.Ciphersuite_AES_256_GCM_SHA384,
			inTrafficSecret:  testutil.Dehex("6b6b6b6b6b6b6b6b6b6b6b6b6b6b6b6b6b6b6b6b6b6b6b6b6b6b6b6b6b6b6b6b6b6b6b6b6b6b6b6b6b6b6b6b6b6b6b6b"),
			outTrafficSecret: testutil.Dehex("6b6b6b6b6b6b6b6b6b6b6b6b6b6b6b6b6b6b6b6b6b6b6b6b6b6b6b6b6b6b6b6b6b6b6b6b6b6b6b6b6b6b6b6b6b6b6b6b"),
			plaintexts: [][]byte{
<<<<<<< HEAD
				make([]byte, 16384*outBufMaxRecords),
			},
			plaintextBytesWritten: []int{16384 * outBufMaxRecords},
=======
				make([]byte, tlsRecordMaxPlaintextSize*outBufMaxRecords),
			},
			plaintextBytesWritten: []int{tlsRecordMaxPlaintextSize * outBufMaxRecords},
>>>>>>> 7c6fba0e
			numRecordBytes:        []int{outBufMaxSize},
		},
		{
			desc:             "AES-256-GCM-SHA384 exceed buffer size",
			ciphersuite:      s2apb.Ciphersuite_AES_256_GCM_SHA384,
			inTrafficSecret:  testutil.Dehex("6b6b6b6b6b6b6b6b6b6b6b6b6b6b6b6b6b6b6b6b6b6b6b6b6b6b6b6b6b6b6b6b6b6b6b6b6b6b6b6b6b6b6b6b6b6b6b6b"),
			outTrafficSecret: testutil.Dehex("6b6b6b6b6b6b6b6b6b6b6b6b6b6b6b6b6b6b6b6b6b6b6b6b6b6b6b6b6b6b6b6b6b6b6b6b6b6b6b6b6b6b6b6b6b6b6b6b"),
			plaintexts: [][]byte{
<<<<<<< HEAD
				make([]byte, 16385*outBufMaxRecords),
			},
			plaintextBytesWritten: []int{16385 * outBufMaxRecords},
			numRecordBytes:        []int{outBufMaxSize, 38},
=======
				make([]byte, 1+tlsRecordMaxPlaintextSize*outBufMaxRecords),
			},
			plaintextBytesWritten: []int{1 + tlsRecordMaxPlaintextSize*outBufMaxRecords},
			numRecordBytes:        []int{outBufMaxSize, 23},
>>>>>>> 7c6fba0e
		},
		{
			desc:             "CHACHA20-POLY1305-SHA256",
			ciphersuite:      s2apb.Ciphersuite_CHACHA20_POLY1305_SHA256,
			inTrafficSecret:  testutil.Dehex("6b6b6b6b6b6b6b6b6b6b6b6b6b6b6b6b6b6b6b6b6b6b6b6b6b6b6b6b6b6b6b6b"),
			outTrafficSecret: testutil.Dehex("6b6b6b6b6b6b6b6b6b6b6b6b6b6b6b6b6b6b6b6b6b6b6b6b6b6b6b6b6b6b6b6b"),
			plaintexts: [][]byte{
				[]byte("123456"),
				[]byte("789123456"),
			},
			plaintextBytesWritten: []int{6, 9},
			numRecordBytes:        []int{28, 31},
		},
		{
			desc:             "CHACHA20-POLY1305-SHA256 different traffic secrets",
			ciphersuite:      s2apb.Ciphersuite_CHACHA20_POLY1305_SHA256,
			inTrafficSecret:  testutil.Dehex("6b6b6b6b6b6b6b6b6b6b6b6b6b6b6b6b6b6b6b6b6b6b6b6b6b6b6b6b6b6b6b6b"),
			outTrafficSecret: testutil.Dehex("1b1b1b1b1b1b1b1b1b1b1b1b1b1b1b1b1b1b1b1b1b1b1b1b1b1b1b1b1b1b1b1b"),
			plaintexts: [][]byte{
				[]byte("123456"),
				[]byte("789123456"),
			},
			plaintextBytesWritten: []int{6, 9},
			numRecordBytes:        []int{28, 31},
		},
		{
			desc:             "CHACHA20-POLY1305-SHA256 empty",
			ciphersuite:      s2apb.Ciphersuite_CHACHA20_POLY1305_SHA256,
			inTrafficSecret:  testutil.Dehex("6b6b6b6b6b6b6b6b6b6b6b6b6b6b6b6b6b6b6b6b6b6b6b6b6b6b6b6b6b6b6b6b"),
			outTrafficSecret: testutil.Dehex("6b6b6b6b6b6b6b6b6b6b6b6b6b6b6b6b6b6b6b6b6b6b6b6b6b6b6b6b6b6b6b6b"),
			plaintexts: [][]byte{
				[]byte(""),
			},
			plaintextBytesWritten: []int{0},
			numRecordBytes:        []int{22},
		},
		{
			desc:             "CHACHA20-POLY1305-SHA256 max buffer size",
			ciphersuite:      s2apb.Ciphersuite_CHACHA20_POLY1305_SHA256,
			inTrafficSecret:  testutil.Dehex("6b6b6b6b6b6b6b6b6b6b6b6b6b6b6b6b6b6b6b6b6b6b6b6b6b6b6b6b6b6b6b6b"),
			outTrafficSecret: testutil.Dehex("6b6b6b6b6b6b6b6b6b6b6b6b6b6b6b6b6b6b6b6b6b6b6b6b6b6b6b6b6b6b6b6b"),
			plaintexts: [][]byte{
<<<<<<< HEAD
				make([]byte, 16384*outBufMaxRecords),
			},
			plaintextBytesWritten: []int{16384 * outBufMaxRecords},
=======
				make([]byte, tlsRecordMaxPlaintextSize*outBufMaxRecords),
			},
			plaintextBytesWritten: []int{tlsRecordMaxPlaintextSize * outBufMaxRecords},
>>>>>>> 7c6fba0e
			numRecordBytes:        []int{outBufMaxSize},
		},
		{
			desc:             "CHACHA20-POLY1305-SHA256 max buffer size",
			ciphersuite:      s2apb.Ciphersuite_CHACHA20_POLY1305_SHA256,
			inTrafficSecret:  testutil.Dehex("6b6b6b6b6b6b6b6b6b6b6b6b6b6b6b6b6b6b6b6b6b6b6b6b6b6b6b6b6b6b6b6b"),
			outTrafficSecret: testutil.Dehex("6b6b6b6b6b6b6b6b6b6b6b6b6b6b6b6b6b6b6b6b6b6b6b6b6b6b6b6b6b6b6b6b"),
			plaintexts: [][]byte{
<<<<<<< HEAD
				make([]byte, 16385*outBufMaxRecords),
			},
			plaintextBytesWritten: []int{16385 * outBufMaxRecords},
			numRecordBytes:        []int{outBufMaxSize, 38},
=======
				make([]byte, 1+tlsRecordMaxPlaintextSize*outBufMaxRecords),
			},
			plaintextBytesWritten: []int{1 + tlsRecordMaxPlaintextSize*outBufMaxRecords},
			numRecordBytes:        []int{outBufMaxSize, 23},
>>>>>>> 7c6fba0e
		},
	} {
		t.Run(tc.desc, func(t *testing.T) {
			fConn := &fakeConn{}
			client, err := NewConn(&ConnParameters{
				NetConn:          fConn,
				Ciphersuite:      tc.ciphersuite,
				TLSVersion:       s2apb.TLSVersion_TLS1_3,
				InTrafficSecret:  tc.inTrafficSecret,
				OutTrafficSecret: tc.outTrafficSecret,
			})
			if err != nil {
				t.Fatalf("NewConn() failed: %v", err)
			}
			server, err := NewConn(&ConnParameters{
				NetConn:          fConn,
				Ciphersuite:      tc.ciphersuite,
				TLSVersion:       s2apb.TLSVersion_TLS1_3,
				InTrafficSecret:  tc.outTrafficSecret,
				OutTrafficSecret: tc.inTrafficSecret,
			})
			if err != nil {
				t.Fatalf("NewConn() failed: %v", err)
			}
<<<<<<< HEAD
			// Send records from client to server.
			for i, plaintext := range tc.plaintexts {
				bytesWritten, err := client.Write(plaintext)
				if got, want := err == nil, true; got != want {
					t.Errorf("c.Write(plaintext) = (err=nil) = %v, want %v", err, want)
				}

				if bytesWritten != tc.plaintextBytesWritten[i] {
					t.Errorf("Incorrect number of bytes written: got: %v, want: %v", bytesWritten, tc.plaintextBytesWritten[i])
				}

				if len(fConn.out[i]) != tc.numRecordBytes[i] {
					t.Errorf("Incorrect number of bytes prepared: got: %v, want: %v", len(fConn.out[i]), tc.numRecordBytes[i])
				}
			}
			for _, outPlaintext := range tc.plaintexts {
				n := 0
				for n < len(outPlaintext) {
					plaintext := make([]byte, tlsRecordMaxPlaintextSize)
					dn, err := server.Read(plaintext)
					if got, want := err == nil, true; got != want {
						t.Errorf("c.Read(plaintext) = (err=nil) = %v, want %v", err, want)
					}
					if err != nil {
						return
					}
					if got, want := plaintext[:dn], outPlaintext[n:n+dn]; !bytes.Equal(got, want) {
						t.Errorf("c.Read(plaintext) = %v, want %v", len(got), len(want))
					}
					n += dn
				}
			}
			// Send records from server to client.
			for i, plaintext := range tc.plaintexts {
				bytesWritten, err := server.Write(plaintext)
				if got, want := err == nil, true; got != want {
					t.Errorf("c.Write(plaintext) = (err=nil) = %v, want %v", err, want)
				}

				if bytesWritten != tc.plaintextBytesWritten[i] {
					t.Errorf("Incorrect number of bytes written: got: %v, want: %v", bytesWritten, tc.plaintextBytesWritten[i])
				}

				if len(fConn.out[i]) != tc.numRecordBytes[i] {
					t.Errorf("Incorrect number of bytes prepared: got: %v, want: %v", len(fConn.out[i]), tc.numRecordBytes[i])
				}
			}
			for _, outPlaintext := range tc.plaintexts {
				n := 0
				for n < len(outPlaintext) {
					plaintext := make([]byte, tlsRecordMaxPlaintextSize)
					dn, err := client.Read(plaintext)
					if got, want := err == nil, true; got != want {
						t.Errorf("c.Read(plaintext) = (err=nil) = %v, want %v", err, want)
					}
					if err != nil {
						return
					}
					if got, want := plaintext[:dn], outPlaintext[n:n+dn]; !bytes.Equal(got, want) {
						t.Errorf("c.Read(plaintext) = %v, want %v", len(got), len(want))
					}
					n += dn
				}
			}
		})
	}
=======
			err = sendRecordsRoundtrip(t, client, server, fConn, tc.plaintexts, tc.plaintextBytesWritten, tc.numRecordBytes)
			if err != nil {
				return
			}
			sendRecordsRoundtrip(t, server, client, fConn, tc.plaintexts, tc.plaintextBytesWritten, tc.numRecordBytes)

		})
	}
}

func sendRecordsRoundtrip(t *testing.T, src net.Conn, dst net.Conn, fConn *fakeConn, plaintexts [][]byte, plaintextBytesWritten []int, recordBytes []int) error {
	for i, plaintext := range plaintexts {
		bytesWritten, err := src.Write(plaintext)
		if got, want := err == nil, true; got != want {
			t.Errorf("c.Write(plaintext) = (err=nil) = %v, want %v", err, want)
			return errors.New("Write returned unexpected output")
		}

		if bytesWritten != plaintextBytesWritten[i] {
			t.Errorf("Incorrect number of bytes written: got: %v, want: %v", bytesWritten, plaintextBytesWritten[i])
			return errors.New("Write returned unexpected output")
		}

		if len(fConn.out[i]) != recordBytes[i] {
			t.Errorf("Incorrect number of bytes prepared: got: %v, want: %v", len(fConn.out[i]), recordBytes[i])
			return errors.New("Write returned unexpected output")
		}
	}
	for _, outPlaintext := range plaintexts {
		n := 0
		for n < len(outPlaintext) {
			plaintext := make([]byte, tlsRecordMaxPlaintextSize)
			dn, err := dst.Read(plaintext)
			if got, want := err == nil, true; got != want {
				t.Errorf("c.Read(plaintext) = (err=nil) = %v, want %v", err, want)
				return errors.New("Read returned unexpected output")
			}
			if got, want := plaintext[:dn], outPlaintext[n:n+dn]; !bytes.Equal(got, want) {
				t.Errorf("c.Read(plaintext) = %v, want %v", len(got), len(want))
				return errors.New("Read returned unexpected output")
			}
			n += dn
		}
	}
	return nil
>>>>>>> 7c6fba0e
}<|MERGE_RESOLUTION|>--- conflicted
+++ resolved
@@ -20,6 +20,7 @@
 
 import (
 	"bytes"
+	"errors"
 	"net"
 	"reflect"
 	"testing"
@@ -32,21 +33,21 @@
 // fakeConn is a fake implementation of the net.Conn interface used for testing.
 type fakeConn struct {
 	net.Conn
-	// inCount tracks the current index of the `in` buffer.
-	inCount int
-	in, out [][]byte
+	// readBufCount tracks the current index of the `in` buffer.
+	readBufCount int
+	readBuf, writeBuf [][]byte
 	closed  bool
 }
 
 // Read returns part of the `in` buffer in sequential order each time it is
 // called.
 func (c *fakeConn) Read(b []byte) (n int, err error) {
-	n = copy(b, c.in[c.inCount])
-
-	if n < len(c.in[c.inCount]) {
-		c.in[c.inCount] = c.in[c.inCount][n:]
+	n = copy(b, c.readBuf[c.readBufCount])
+
+	if n < len(c.readBuf[c.readBufCount]) {
+		c.readBuf[c.readBufCount] = c.readBuf[c.readBufCount][n:]
 	} else {
-		c.inCount++
+		c.readBufCount++
 	}
 	return n, nil
 }
@@ -56,8 +57,8 @@
 func (c *fakeConn) Write(b []byte) (n int, err error) {
 	buf := make([]byte, len(b))
 	n = copy(buf, b)
-	c.out = append(c.out, buf)
-	c.in = append(c.in, buf)
+	c.writeBuf = append(c.writeBuf, buf)
+	//c.readBuf = append(c.readBuf, buf)
 	return n, nil
 }
 
@@ -418,8 +419,8 @@
 		},
 	} {
 		t.Run(tc.desc, func(t *testing.T) {
-			fc := &fakeConn{in: tc.connBufs}
-			c := &conn{Conn: fc, nextRecord: tc.nextRecord, unusedBuf: tc.unusedBuf}
+			fConn := &fakeConn{readBuf: tc.connBufs}
+			c := &conn{Conn: fConn, nextRecord: tc.nextRecord, unusedBuf: tc.unusedBuf}
 			for _, outCompletedRecord := range tc.outCompletedRecords {
 				completedRecord, err := c.readFullRecord()
 				if got, want := err == nil, !tc.outErr; got != want {
@@ -798,7 +799,7 @@
 	} {
 		t.Run(tc.desc, func(t *testing.T) {
 			c, err := NewConn(&ConnParameters{
-				NetConn:          &fakeConn{in: tc.completedRecords},
+				NetConn:          &fakeConn{readBuf: tc.completedRecords},
 				Ciphersuite:      tc.ciphersuite,
 				TLSVersion:       s2apb.TLSVersion_TLS1_3,
 				InTrafficSecret:  tc.trafficSecret,
@@ -929,7 +930,7 @@
 		},
 	} {
 		t.Run(tc.desc, func(t *testing.T) {
-			f := &fakeConn{in: [][]byte{tc.completedRecord}}
+			f := &fakeConn{readBuf: [][]byte{tc.completedRecord}}
 			c, err := NewConn(&ConnParameters{
 				NetConn:          f,
 				Ciphersuite:      tc.ciphersuite,
@@ -1093,9 +1094,9 @@
 		},
 	} {
 		t.Run(tc.desc, func(t *testing.T) {
-			fc := &fakeConn{in: tc.completedRecords}
+			fConn := &fakeConn{readBuf: tc.completedRecords}
 			c, err := NewConn(&ConnParameters{
-				NetConn:          fc,
+				NetConn:          fConn,
 				Ciphersuite:      tc.ciphersuite,
 				TLSVersion:       s2apb.TLSVersion_TLS1_3,
 				InTrafficSecret:  tc.trafficSecret,
@@ -1127,8 +1128,8 @@
 					t.Fatalf("c.Write(plaintext) = %v, want %v", got, want)
 				}
 			}
-			if got, want := fc.out, tc.outWriteBuf; !cmp.Equal(fc.out, tc.outWriteBuf) {
-				t.Errorf("fc.out = %x, want %x", got, want)
+			if got, want := fConn.writeBuf, tc.outWriteBuf; !cmp.Equal(fConn.writeBuf, tc.outWriteBuf) {
+				t.Errorf("fConn.writeBuf = %x, want %x", got, want)
 			}
 			if got, want := len(c.(*conn).pendingApplicationData), 0; got != want {
 				t.Errorf("len(c.(*conn).pendingApplicationData) = %v, want %v", got, want)
@@ -1137,9 +1138,9 @@
 			// can be decrypted properly by a new Conn object. Also, verify that
 			// messages written by the original Conn object after the key update
 			// can be decrypted properly by the new Conn object.
-			fc2 := &fakeConn{in: tc.outWriteBuf}
+			fConn2 := &fakeConn{readBuf: tc.outWriteBuf}
 			c2, err := NewConn(&ConnParameters{
-				NetConn:          fc2,
+				NetConn:          fConn2,
 				Ciphersuite:      tc.ciphersuite,
 				TLSVersion:       s2apb.TLSVersion_TLS1_3,
 				InTrafficSecret:  tc.trafficSecret,
@@ -1187,7 +1188,7 @@
 	} {
 		t.Run(tc.desc, func(t *testing.T) {
 			c, err := NewConn(&ConnParameters{
-				NetConn:          &fakeConn{in: [][]byte{tc.completedRecord}},
+				NetConn:          &fakeConn{readBuf: [][]byte{tc.completedRecord}},
 				Ciphersuite:      tc.ciphersuite,
 				TLSVersion:       s2apb.TLSVersion_TLS1_3,
 				InTrafficSecret:  tc.trafficSecret,
@@ -1329,8 +1330,8 @@
 					t.Errorf("Incorrect number of bytes written: got: %v, want: %v", bytesWritten, tc.outBytesWritten[i])
 				}
 			}
-			if !reflect.DeepEqual(fConn.out, tc.outRecords) {
-				t.Errorf("Incorrect Record: got: %v, want: %v", fConn.out, tc.outRecords)
+			if !reflect.DeepEqual(fConn.writeBuf, tc.outRecords) {
+				t.Errorf("Incorrect Record: got: %v, want: %v", fConn.writeBuf, tc.outRecords)
 			}
 		})
 	}
@@ -1352,46 +1353,28 @@
 		// resulting in 23+tlsRecordMaxSize total record bytes written,
 		// including the overheads.
 		{
-			desc:          "AES-128-GCM-SHA256",
-			ciphersuite:   s2apb.Ciphersuite_AES_128_GCM_SHA256,
-			trafficSecret: testutil.Dehex("6b6b6b6b6b6b6b6b6b6b6b6b6b6b6b6b6b6b6b6b6b6b6b6b6b6b6b6b6b6b6b6b"),
-			plaintext:     make([]byte, 1+tlsRecordMaxPlaintextSize), // 2^14+1
-
-<<<<<<< HEAD
-			numRecordBytes:  16429,
-			outBytesWritten: 16385,
-=======
+			desc:            "AES-128-GCM-SHA256",
+			ciphersuite:     s2apb.Ciphersuite_AES_128_GCM_SHA256,
+			trafficSecret:   testutil.Dehex("6b6b6b6b6b6b6b6b6b6b6b6b6b6b6b6b6b6b6b6b6b6b6b6b6b6b6b6b6b6b6b6b"),
+			plaintext:       make([]byte, 1+tlsRecordMaxPlaintextSize), // 2^14+1
 			numRecordBytes:  23 + tlsRecordMaxSize,
 			outBytesWritten: 1 + tlsRecordMaxPlaintextSize,
->>>>>>> 7c6fba0e
-		},
-		{
-			desc:          "AES-256-GCM-SHA384",
-			ciphersuite:   s2apb.Ciphersuite_AES_256_GCM_SHA384,
-			trafficSecret: testutil.Dehex("6b6b6b6b6b6b6b6b6b6b6b6b6b6b6b6b6b6b6b6b6b6b6b6b6b6b6b6b6b6b6b6b6b6b6b6b6b6b6b6b6b6b6b6b6b6b6b6b"),
-			plaintext:     make([]byte, 1+tlsRecordMaxPlaintextSize), // 2^14+1
-
-<<<<<<< HEAD
-			numRecordBytes:  16429,
-			outBytesWritten: 16385,
-=======
+		},
+		{
+			desc:            "AES-256-GCM-SHA384",
+			ciphersuite:     s2apb.Ciphersuite_AES_256_GCM_SHA384,
+			trafficSecret:   testutil.Dehex("6b6b6b6b6b6b6b6b6b6b6b6b6b6b6b6b6b6b6b6b6b6b6b6b6b6b6b6b6b6b6b6b6b6b6b6b6b6b6b6b6b6b6b6b6b6b6b6b"),
+			plaintext:       make([]byte, 1+tlsRecordMaxPlaintextSize), // 2^14+1
 			numRecordBytes:  23 + tlsRecordMaxSize,
 			outBytesWritten: 1 + tlsRecordMaxPlaintextSize,
->>>>>>> 7c6fba0e
-		},
-		{
-			desc:          "CHACHA20-POLY1305-SHA256",
-			ciphersuite:   s2apb.Ciphersuite_CHACHA20_POLY1305_SHA256,
-			trafficSecret: testutil.Dehex("6b6b6b6b6b6b6b6b6b6b6b6b6b6b6b6b6b6b6b6b6b6b6b6b6b6b6b6b6b6b6b6b"),
-			plaintext:     make([]byte, 1+tlsRecordMaxPlaintextSize), // 2^14+1
-
-<<<<<<< HEAD
-			numRecordBytes:  16429,
-			outBytesWritten: 16385,
-=======
+		},
+		{
+			desc:            "CHACHA20-POLY1305-SHA256",
+			ciphersuite:     s2apb.Ciphersuite_CHACHA20_POLY1305_SHA256,
+			trafficSecret:   testutil.Dehex("6b6b6b6b6b6b6b6b6b6b6b6b6b6b6b6b6b6b6b6b6b6b6b6b6b6b6b6b6b6b6b6b"),
+			plaintext:       make([]byte, 1+tlsRecordMaxPlaintextSize), // 2^14+1
 			numRecordBytes:  23 + tlsRecordMaxSize,
 			outBytesWritten: 1 + tlsRecordMaxPlaintextSize,
->>>>>>> 7c6fba0e
 		},
 	} {
 		t.Run(tc.desc, func(t *testing.T) {
@@ -1414,8 +1397,8 @@
 			if bytesWritten != tc.outBytesWritten {
 				t.Errorf("Incorrect number of bytes written: got: %v, want: %v", bytesWritten, tc.outBytesWritten)
 			}
-			if len(fConn.out[0]) != tc.numRecordBytes {
-				t.Errorf("Incorrect number of bytes prepared: got: %v, want: %v", len(fConn.out[0]), tc.numRecordBytes)
+			if len(fConn.writeBuf[0]) != tc.numRecordBytes {
+				t.Errorf("Incorrect number of bytes prepared: got: %v, want: %v", len(fConn.writeBuf[0]), tc.numRecordBytes)
 			}
 		})
 	}
@@ -1483,8 +1466,8 @@
 			if len(c.outRecordsBuf) != tc.expectedOutRecordBufSize {
 				t.Errorf("Incorrect buf size: got: %v, want: %v", len(c.outRecordsBuf), tc.expectedOutRecordBufSize)
 			}
-			if len(fConn.out) != tc.expectedNumWrites {
-				t.Errorf("Inforrect number of records: got: %v, want: %v,", len(fConn.out), tc.expectedNumWrites)
+			if len(fConn.writeBuf) != tc.expectedNumWrites {
+				t.Errorf("Inforrect number of records: got: %v, want: %v,", len(fConn.writeBuf), tc.expectedNumWrites)
 			}
 		})
 	}
@@ -1500,11 +1483,8 @@
 		plaintextBytesWritten []int
 		numRecordBytes        []int
 	}{
-<<<<<<< HEAD
-=======
 		// numRecordBytes is calculated as
 		// len(plaintext)+header(5)+tag(16)+record_type(1)
->>>>>>> 7c6fba0e
 		{
 			desc:             "AES-128-GCM-SHA256",
 			ciphersuite:      s2apb.Ciphersuite_AES_128_GCM_SHA256,
@@ -1546,15 +1526,9 @@
 			inTrafficSecret:  testutil.Dehex("6b6b6b6b6b6b6b6b6b6b6b6b6b6b6b6b6b6b6b6b6b6b6b6b6b6b6b6b6b6b6b6b"),
 			outTrafficSecret: testutil.Dehex("6b6b6b6b6b6b6b6b6b6b6b6b6b6b6b6b6b6b6b6b6b6b6b6b6b6b6b6b6b6b6b6b"),
 			plaintexts: [][]byte{
-<<<<<<< HEAD
-				make([]byte, 16384*outBufMaxRecords),
-			},
-			plaintextBytesWritten: []int{16384 * outBufMaxRecords},
-=======
 				make([]byte, tlsRecordMaxPlaintextSize*outBufMaxRecords),
 			},
 			plaintextBytesWritten: []int{tlsRecordMaxPlaintextSize * outBufMaxRecords},
->>>>>>> 7c6fba0e
 			numRecordBytes:        []int{outBufMaxSize},
 		},
 		{
@@ -1563,17 +1537,10 @@
 			inTrafficSecret:  testutil.Dehex("6b6b6b6b6b6b6b6b6b6b6b6b6b6b6b6b6b6b6b6b6b6b6b6b6b6b6b6b6b6b6b6b"),
 			outTrafficSecret: testutil.Dehex("6b6b6b6b6b6b6b6b6b6b6b6b6b6b6b6b6b6b6b6b6b6b6b6b6b6b6b6b6b6b6b6b"),
 			plaintexts: [][]byte{
-<<<<<<< HEAD
-				make([]byte, 16385*outBufMaxRecords),
-			},
-			plaintextBytesWritten: []int{16385 * outBufMaxRecords},
-			numRecordBytes:        []int{outBufMaxSize, 38},
-=======
 				make([]byte, 1+tlsRecordMaxPlaintextSize*outBufMaxRecords),
 			},
 			plaintextBytesWritten: []int{1 + tlsRecordMaxPlaintextSize*outBufMaxRecords},
 			numRecordBytes:        []int{outBufMaxSize, 23},
->>>>>>> 7c6fba0e
 		},
 		{
 			desc:             "AES-256-GCM-SHA384",
@@ -1616,15 +1583,9 @@
 			inTrafficSecret:  testutil.Dehex("6b6b6b6b6b6b6b6b6b6b6b6b6b6b6b6b6b6b6b6b6b6b6b6b6b6b6b6b6b6b6b6b6b6b6b6b6b6b6b6b6b6b6b6b6b6b6b6b"),
 			outTrafficSecret: testutil.Dehex("6b6b6b6b6b6b6b6b6b6b6b6b6b6b6b6b6b6b6b6b6b6b6b6b6b6b6b6b6b6b6b6b6b6b6b6b6b6b6b6b6b6b6b6b6b6b6b6b"),
 			plaintexts: [][]byte{
-<<<<<<< HEAD
-				make([]byte, 16384*outBufMaxRecords),
-			},
-			plaintextBytesWritten: []int{16384 * outBufMaxRecords},
-=======
 				make([]byte, tlsRecordMaxPlaintextSize*outBufMaxRecords),
 			},
 			plaintextBytesWritten: []int{tlsRecordMaxPlaintextSize * outBufMaxRecords},
->>>>>>> 7c6fba0e
 			numRecordBytes:        []int{outBufMaxSize},
 		},
 		{
@@ -1633,17 +1594,10 @@
 			inTrafficSecret:  testutil.Dehex("6b6b6b6b6b6b6b6b6b6b6b6b6b6b6b6b6b6b6b6b6b6b6b6b6b6b6b6b6b6b6b6b6b6b6b6b6b6b6b6b6b6b6b6b6b6b6b6b"),
 			outTrafficSecret: testutil.Dehex("6b6b6b6b6b6b6b6b6b6b6b6b6b6b6b6b6b6b6b6b6b6b6b6b6b6b6b6b6b6b6b6b6b6b6b6b6b6b6b6b6b6b6b6b6b6b6b6b"),
 			plaintexts: [][]byte{
-<<<<<<< HEAD
-				make([]byte, 16385*outBufMaxRecords),
-			},
-			plaintextBytesWritten: []int{16385 * outBufMaxRecords},
-			numRecordBytes:        []int{outBufMaxSize, 38},
-=======
 				make([]byte, 1+tlsRecordMaxPlaintextSize*outBufMaxRecords),
 			},
 			plaintextBytesWritten: []int{1 + tlsRecordMaxPlaintextSize*outBufMaxRecords},
 			numRecordBytes:        []int{outBufMaxSize, 23},
->>>>>>> 7c6fba0e
 		},
 		{
 			desc:             "CHACHA20-POLY1305-SHA256",
@@ -1686,15 +1640,9 @@
 			inTrafficSecret:  testutil.Dehex("6b6b6b6b6b6b6b6b6b6b6b6b6b6b6b6b6b6b6b6b6b6b6b6b6b6b6b6b6b6b6b6b"),
 			outTrafficSecret: testutil.Dehex("6b6b6b6b6b6b6b6b6b6b6b6b6b6b6b6b6b6b6b6b6b6b6b6b6b6b6b6b6b6b6b6b"),
 			plaintexts: [][]byte{
-<<<<<<< HEAD
-				make([]byte, 16384*outBufMaxRecords),
-			},
-			plaintextBytesWritten: []int{16384 * outBufMaxRecords},
-=======
 				make([]byte, tlsRecordMaxPlaintextSize*outBufMaxRecords),
 			},
 			plaintextBytesWritten: []int{tlsRecordMaxPlaintextSize * outBufMaxRecords},
->>>>>>> 7c6fba0e
 			numRecordBytes:        []int{outBufMaxSize},
 		},
 		{
@@ -1703,23 +1651,16 @@
 			inTrafficSecret:  testutil.Dehex("6b6b6b6b6b6b6b6b6b6b6b6b6b6b6b6b6b6b6b6b6b6b6b6b6b6b6b6b6b6b6b6b"),
 			outTrafficSecret: testutil.Dehex("6b6b6b6b6b6b6b6b6b6b6b6b6b6b6b6b6b6b6b6b6b6b6b6b6b6b6b6b6b6b6b6b"),
 			plaintexts: [][]byte{
-<<<<<<< HEAD
-				make([]byte, 16385*outBufMaxRecords),
-			},
-			plaintextBytesWritten: []int{16385 * outBufMaxRecords},
-			numRecordBytes:        []int{outBufMaxSize, 38},
-=======
 				make([]byte, 1+tlsRecordMaxPlaintextSize*outBufMaxRecords),
 			},
 			plaintextBytesWritten: []int{1 + tlsRecordMaxPlaintextSize*outBufMaxRecords},
 			numRecordBytes:        []int{outBufMaxSize, 23},
->>>>>>> 7c6fba0e
 		},
 	} {
 		t.Run(tc.desc, func(t *testing.T) {
-			fConn := &fakeConn{}
+			fConnClient := &fakeConn{}
 			client, err := NewConn(&ConnParameters{
-				NetConn:          fConn,
+				NetConn:          fConnClient,
 				Ciphersuite:      tc.ciphersuite,
 				TLSVersion:       s2apb.TLSVersion_TLS1_3,
 				InTrafficSecret:  tc.inTrafficSecret,
@@ -1728,8 +1669,9 @@
 			if err != nil {
 				t.Fatalf("NewConn() failed: %v", err)
 			}
+			fConnServer:=&fakeConn{}
 			server, err := NewConn(&ConnParameters{
-				NetConn:          fConn,
+				NetConn:          fConnServer,
 				Ciphersuite:      tc.ciphersuite,
 				TLSVersion:       s2apb.TLSVersion_TLS1_3,
 				InTrafficSecret:  tc.outTrafficSecret,
@@ -1738,85 +1680,17 @@
 			if err != nil {
 				t.Fatalf("NewConn() failed: %v", err)
 			}
-<<<<<<< HEAD
-			// Send records from client to server.
-			for i, plaintext := range tc.plaintexts {
-				bytesWritten, err := client.Write(plaintext)
-				if got, want := err == nil, true; got != want {
-					t.Errorf("c.Write(plaintext) = (err=nil) = %v, want %v", err, want)
-				}
-
-				if bytesWritten != tc.plaintextBytesWritten[i] {
-					t.Errorf("Incorrect number of bytes written: got: %v, want: %v", bytesWritten, tc.plaintextBytesWritten[i])
-				}
-
-				if len(fConn.out[i]) != tc.numRecordBytes[i] {
-					t.Errorf("Incorrect number of bytes prepared: got: %v, want: %v", len(fConn.out[i]), tc.numRecordBytes[i])
-				}
-			}
-			for _, outPlaintext := range tc.plaintexts {
-				n := 0
-				for n < len(outPlaintext) {
-					plaintext := make([]byte, tlsRecordMaxPlaintextSize)
-					dn, err := server.Read(plaintext)
-					if got, want := err == nil, true; got != want {
-						t.Errorf("c.Read(plaintext) = (err=nil) = %v, want %v", err, want)
-					}
-					if err != nil {
-						return
-					}
-					if got, want := plaintext[:dn], outPlaintext[n:n+dn]; !bytes.Equal(got, want) {
-						t.Errorf("c.Read(plaintext) = %v, want %v", len(got), len(want))
-					}
-					n += dn
-				}
-			}
-			// Send records from server to client.
-			for i, plaintext := range tc.plaintexts {
-				bytesWritten, err := server.Write(plaintext)
-				if got, want := err == nil, true; got != want {
-					t.Errorf("c.Write(plaintext) = (err=nil) = %v, want %v", err, want)
-				}
-
-				if bytesWritten != tc.plaintextBytesWritten[i] {
-					t.Errorf("Incorrect number of bytes written: got: %v, want: %v", bytesWritten, tc.plaintextBytesWritten[i])
-				}
-
-				if len(fConn.out[i]) != tc.numRecordBytes[i] {
-					t.Errorf("Incorrect number of bytes prepared: got: %v, want: %v", len(fConn.out[i]), tc.numRecordBytes[i])
-				}
-			}
-			for _, outPlaintext := range tc.plaintexts {
-				n := 0
-				for n < len(outPlaintext) {
-					plaintext := make([]byte, tlsRecordMaxPlaintextSize)
-					dn, err := client.Read(plaintext)
-					if got, want := err == nil, true; got != want {
-						t.Errorf("c.Read(plaintext) = (err=nil) = %v, want %v", err, want)
-					}
-					if err != nil {
-						return
-					}
-					if got, want := plaintext[:dn], outPlaintext[n:n+dn]; !bytes.Equal(got, want) {
-						t.Errorf("c.Read(plaintext) = %v, want %v", len(got), len(want))
-					}
-					n += dn
-				}
-			}
-		})
-	}
-=======
-			err = sendRecordsRoundtrip(t, client, server, fConn, tc.plaintexts, tc.plaintextBytesWritten, tc.numRecordBytes)
+			err = sendRecordsRoundtrip(t, client, server, fConnClient, fConnServer, tc.plaintexts, tc.plaintextBytesWritten, tc.numRecordBytes)
 			if err != nil {
 				return
 			}
-			sendRecordsRoundtrip(t, server, client, fConn, tc.plaintexts, tc.plaintextBytesWritten, tc.numRecordBytes)
+			sendRecordsRoundtrip(t, server, client, fConnServer, fConnClient, tc.plaintexts, tc.plaintextBytesWritten, tc.numRecordBytes)
 
 		})
 	}
 }
 
-func sendRecordsRoundtrip(t *testing.T, src net.Conn, dst net.Conn, fConn *fakeConn, plaintexts [][]byte, plaintextBytesWritten []int, recordBytes []int) error {
+func sendRecordsRoundtrip(t *testing.T, src net.Conn, dst net.Conn, fConnSrc *fakeConn, fConnDst *fakeConn, plaintexts [][]byte, plaintextBytesWritten []int, recordBytes []int) error {
 	for i, plaintext := range plaintexts {
 		bytesWritten, err := src.Write(plaintext)
 		if got, want := err == nil, true; got != want {
@@ -1829,11 +1703,12 @@
 			return errors.New("Write returned unexpected output")
 		}
 
-		if len(fConn.out[i]) != recordBytes[i] {
-			t.Errorf("Incorrect number of bytes prepared: got: %v, want: %v", len(fConn.out[i]), recordBytes[i])
+		if len(fConnSrc.writeBuf[i]) != recordBytes[i] {
+			t.Errorf("Incorrect number of bytes prepared: got: %v, want: %v", len(fConnSrc.writeBuf[i]), recordBytes[i])
 			return errors.New("Write returned unexpected output")
 		}
 	}
+	fConnDst.readBuf = fConnSrc.writeBuf
 	for _, outPlaintext := range plaintexts {
 		n := 0
 		for n < len(outPlaintext) {
@@ -1851,5 +1726,4 @@
 		}
 	}
 	return nil
->>>>>>> 7c6fba0e
 }