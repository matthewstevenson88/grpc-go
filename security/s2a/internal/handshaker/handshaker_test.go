/*
 *
 * Copyright 2020 gRPC authors.
 *
 * Licensed under the Apache License, Version 2.0 (the "License");
 * you may not use this file except in compliance with the License.
 * You may obtain a copy of the License at
 *
 *     http://www.apache.org/licenses/LICENSE-2.0
 *
 * Unless required by applicable law or agreed to in writing, software
 * distributed under the License is distributed on an "AS IS" BASIS,
 * WITHOUT WARRANTIES OR CONDITIONS OF ANY KIND, either express or implied.
 * See the License for the specific language governing permissions and
 * limitations under the License.
 *
 */

package handshaker

import (
	"bytes"
	"context"
	"errors"
	"io"
	"net"
	"testing"

	"golang.org/x/sync/errgroup"
	"google.golang.org/grpc"

	s2apb "google.golang.org/grpc/security/s2a/internal/proto"
)

var (
	// testClientHandshakerOptions are the client-side handshaker options used for
	// testing.
	testClientHandshakerOptions = &ClientHandshakerOptions{
		MinTLSVersion: s2apb.TLSVersion_TLS1_2,
		MaxTLSVersion: s2apb.TLSVersion_TLS1_3,
		TLSCiphersuites: []s2apb.Ciphersuite{
			s2apb.Ciphersuite_AES_128_GCM_SHA256,
			s2apb.Ciphersuite_AES_256_GCM_SHA384,
			s2apb.Ciphersuite_CHACHA20_POLY1305_SHA256,
		},
		TargetIdentities: []*s2apb.Identity{
			&s2apb.Identity{
				IdentityOneof: &s2apb.Identity_SpiffeId{
					SpiffeId: "target_spiffe_id",
				},
			},
			&s2apb.Identity{
				IdentityOneof: &s2apb.Identity_Hostname{
					Hostname: "target_hostname",
				},
			},
		},
		LocalIdentity: &s2apb.Identity{
			IdentityOneof: &s2apb.Identity_SpiffeId{
				SpiffeId: "client_local_spiffe_id",
			},
		},
		TargetName:               "target_name",
		HandshakerServiceAddress: "client_handshaker_address",
	}

	// testServerHandshakerOptions are the server-side handshaker options used for
	// testing.
	testServerHandshakerOptions = &ServerHandshakerOptions{
		MinTLSVersion: s2apb.TLSVersion_TLS1_2,
		MaxTLSVersion: s2apb.TLSVersion_TLS1_3,
		TLSCiphersuites: []s2apb.Ciphersuite{
			s2apb.Ciphersuite_AES_128_GCM_SHA256,
			s2apb.Ciphersuite_AES_256_GCM_SHA384,
			s2apb.Ciphersuite_CHACHA20_POLY1305_SHA256,
		},
		LocalIdentities: []*s2apb.Identity{
			&s2apb.Identity{
				IdentityOneof: &s2apb.Identity_SpiffeId{
					SpiffeId: "server_local_spiffe_id",
				},
			},
			&s2apb.Identity{
				IdentityOneof: &s2apb.Identity_Hostname{
					Hostname: "server_local_hostname",
				},
			},
		},
		HandshakerServiceAddress: "test_server_handshaker_address",
	}

	testClientSessionResult = &s2apb.SessionResult{
		ApplicationProtocol: "grpc",
		State: &s2apb.SessionState{
			TlsVersion:     s2apb.TLSVersion_TLS1_3,
			TlsCiphersuite: s2apb.Ciphersuite_AES_128_GCM_SHA256,
			InSequence:     0,
			OutSequence:    0,
			InKey:          make([]byte, 32),
			OutKey:         make([]byte, 32),
		},
		PeerIdentity: &s2apb.Identity{
			IdentityOneof: &s2apb.Identity_SpiffeId{
				SpiffeId: "client_local_spiffe_id",
			},
		},
		LocalIdentity: &s2apb.Identity{
			IdentityOneof: &s2apb.Identity_SpiffeId{
				SpiffeId: "server_local_spiffe_id",
			},
		},
		LocalCertFingerprint: []byte("client_cert_fingerprint"),
		PeerCertFingerprint:  []byte("server_cert_fingerprint"),
	}

	testServerSessionResult = &s2apb.SessionResult{
		ApplicationProtocol: "grpc",
		State: &s2apb.SessionState{
			TlsVersion:     s2apb.TLSVersion_TLS1_3,
			TlsCiphersuite: s2apb.Ciphersuite_AES_128_GCM_SHA256,
			InSequence:     0,
			OutSequence:    0,
			InKey:          make([]byte, 32),
			OutKey:         make([]byte, 32),
		},
		PeerIdentity: &s2apb.Identity{
			IdentityOneof: &s2apb.Identity_SpiffeId{
				SpiffeId: "server_local_spiffe_id",
			},
		},
		LocalIdentity: &s2apb.Identity{
			IdentityOneof: &s2apb.Identity_SpiffeId{
				SpiffeId: "client_local_spiffe_id",
			},
		},
		LocalCertFingerprint: []byte("server_cert_fingerprint"),
		PeerCertFingerprint:  []byte("client_cert_fingerprint"),
	}

	testClientSessionResult = &s2apb.SessionResult{
		ApplicationProtocol: "grpc",
		State: &s2apb.SessionState{
			TlsVersion:     s2apb.TLSVersion_TLS1_3,
			TlsCiphersuite: s2apb.Ciphersuite_AES_128_GCM_SHA256,
			InSequence:     0,
			OutSequence:    0,
			InKey:          make([]byte, 32),
			OutKey:         make([]byte, 32),
		},
		PeerIdentity: &s2apb.Identity{
			IdentityOneof: &s2apb.Identity_SpiffeId{
				SpiffeId: "client_local_spiffe_id",
			},
		},
		LocalIdentity: &s2apb.Identity{
			IdentityOneof: &s2apb.Identity_SpiffeId{
				SpiffeId: "server_local_spiffe_id",
			},
		},
		LocalCertFingerprint: []byte("client_cert_fingerprint"),
		PeerCertFingerprint:  []byte("server_cert_fingerprint"),
	}

	testServerSessionResult = &s2apb.SessionResult{
		ApplicationProtocol: "grpc",
		State: &s2apb.SessionState{
			TlsVersion:     s2apb.TLSVersion_TLS1_3,
			TlsCiphersuite: s2apb.Ciphersuite_AES_128_GCM_SHA256,
			InSequence:     0,
			OutSequence:    0,
			InKey:          make([]byte, 32),
			OutKey:         make([]byte, 32),
		},
		PeerIdentity: &s2apb.Identity{
			IdentityOneof: &s2apb.Identity_SpiffeId{
				SpiffeId: "server_local_spiffe_id",
			},
		},
		LocalIdentity: &s2apb.Identity{
			IdentityOneof: &s2apb.Identity_SpiffeId{
				SpiffeId: "client_local_spiffe_id",
			},
		},
		LocalCertFingerprint: []byte("server_cert_fingerprint"),
		PeerCertFingerprint:  []byte("client_cert_fingerprint"),
	}
)

// fakeStream is a fake implementation of the grpc.ClientStream interface that
// is used for testing.
type fakeStream struct {
	grpc.ClientStream
	t *testing.T
	// expectedResp is the expected SessionResp message from the handshaker
	//  service.
	expectedResp *s2apb.SessionResp
	// isFirstAccess indicates whether the first call to the handshaker service
	// has been made or not.
	isFirstAccess bool
	isClient      bool
}

func (fs *fakeStream) Recv() (*s2apb.SessionResp, error) {
	resp := fs.expectedResp
	fs.expectedResp = nil
	return resp, nil
}
func (fs *fakeStream) Send(req *s2apb.SessionReq) error {
	var resp *s2apb.SessionResp
	if !fs.isFirstAccess {
		// Generate the bytes to be returned by Recv() for the first handshake
		// message.
		fs.isFirstAccess = true
		if fs.isClient {
			resp = &s2apb.SessionResp{
				OutFrames: []byte("ClientHello"),
				// There are no consumed bytes for a client start message
				BytesConsumed: 0,
			}
		} else {
			resp = &s2apb.SessionResp{
				OutFrames: []byte("ServerHello"),
				// Simulate consuming the ClientHello message.
				BytesConsumed: uint32(len("ClientHello")),
			}
		}
	} else {
		// Construct a SessionResp message that contains the handshake result.
		if fs.isClient {
			resp = &s2apb.SessionResp{
				Result: testClientSessionResult,
				// Simulate consuming the ClientFinished message.
				BytesConsumed: uint32(len("ClientFinished")),
			}
		} else {
			resp = &s2apb.SessionResp{
				Result: testServerSessionResult,
				// Simulate consuming the ServerFinished message.
				BytesConsumed: uint32(len("ServerFinished")),
			}
		}

	}
	fs.expectedResp = resp
	return nil
}

func (*fakeStream) CloseSend() error { return nil }

// fakeInvalidStream is a fake implementation of an invalid grpc.ClientStream
// interface that is used for testing.
type fakeInvalidStream struct {
	grpc.ClientStream
}

func (*fakeInvalidStream) Recv() (*s2apb.SessionResp, error) { return &s2apb.SessionResp{}, nil }
func (*fakeInvalidStream) Send(*s2apb.SessionReq) error      { return nil }
func (*fakeInvalidStream) CloseSend() error                  { return nil }

// fakeConn is a fake implementation of the net.Conn interface that is used for
// testing.
type fakeConn struct {
	net.Conn
	in  *bytes.Buffer
	out *bytes.Buffer
}

func (fc *fakeConn) Read(b []byte) (n int, err error)  { return fc.in.Read(b) }
func (fc *fakeConn) Write(b []byte) (n int, err error) { return fc.out.Write(b) }
func (fc *fakeConn) Close() error                      { return nil }

// fakeInvalidConn is a fake implementation of a invalid net.Conn interface//
// that is used for testing.
type fakeInvalidConn struct {
	net.Conn
}

func (fc *fakeInvalidConn) Read(b []byte) (n int, err error)  { return 0, io.EOF }
func (fc *fakeInvalidConn) Write(b []byte) (n int, err error) { return 0, nil }
func (fc *fakeInvalidConn) Close() error                      { return nil }

// TestNewClientHandshaker creates a fake stream, and ensures that
// newClientHandshaker returns a valid client-side handshaker instance.
func TestNewClientHandshaker(t *testing.T) {
	stream := &fakeStream{}
	in := bytes.NewBuffer([]byte("ClientInit"))
	in.Write([]byte("ClientFinished"))
	c := &fakeConn{
		in:  in,
		out: new(bytes.Buffer),
	}
	chs := newClientHandshaker(stream, c, testClientHandshakerOptions)
	if chs.clientOpts != testClientHandshakerOptions || chs.conn != c {
		t.Errorf("handshaker parameters incorrect")
	}
}

// TestNewServerHandshaker creates a fake stream, and ensures that
// newServerHandshaker returns a valid server-side handshaker instance.
func TestNewServerHandshaker(t *testing.T) {
	stream := &fakeStream{}
	in := bytes.NewBuffer([]byte("ServerInit"))
	in.Write([]byte("ServerFinished"))
	c := &fakeConn{
		in:  in,
		out: new(bytes.Buffer),
	}
	shs := newServerHandshaker(stream, c, testServerHandshakerOptions)
	if shs.serverOpts != testServerHandshakerOptions || shs.conn != c {
		t.Errorf("handshaker parameters incorrect")
	}
}

// TestClienthandshake creates a fake S2A handshaker and performs a client-side
// handshake.
func TestClientHandshake(t *testing.T) {
	var errg errgroup.Group
	stream := &fakeStream{
		t:        t,
		isClient: true,
	}
	in := bytes.NewBuffer([]byte("ClientHello"))
	in.Write([]byte("ClientFinished"))
	c := &fakeConn{
		in:  in,
		out: new(bytes.Buffer),
	}
	chs := &s2aHandshaker{
		stream:     stream,
		conn:       c,
		clientOpts: testClientHandshakerOptions,
		isClient:   true,
	}
	result := testClientSessionResult
	errg.Go(func() error {
		// Returned conn is ignored until record protocol is implemented.
<<<<<<< HEAD
		newConn, auth, err := chs.ClientHandshake(context.Background())
=======
		// TODO(gud): Add tests for returned conn.
		_, auth, err := chs.ClientHandshake(context.Background())
>>>>>>> 24d5b310
		if err != nil {
			return err
		}
		if auth.ApplicationProtocol() != result.GetApplicationProtocol() ||
			auth.TLSVersion() != result.GetState().GetTlsVersion() ||
			auth.Ciphersuite() != result.GetState().GetTlsCiphersuite() ||
			auth.PeerIdentity() != result.GetPeerIdentity() ||
			auth.LocalIdentity() != result.GetLocalIdentity() ||
			!bytes.Equal(auth.LocalCertFingerprint(), result.GetLocalCertFingerprint()) ||
			!bytes.Equal(auth.PeerCertFingerprint(), result.GetPeerCertFingerprint()) {
			return errors.New("Authinfo s2a context incorrect")
		}
<<<<<<< HEAD
		if newConn == nil{
			return errors.New("Expected non-nil net.Conn")
		}
=======
>>>>>>> 24d5b310
		chs.Close()
		return nil
	})

	if err := errg.Wait(); err != nil {
<<<<<<< HEAD
		t.Errorf("Handshake returned error: %v", err)
=======
		t.Errorf("Client handshake failed: %v", err)
>>>>>>> 24d5b310
	}
}

// TestServerHandshake creates a fake S2A handshaker and performs a server-side
// handshake.
func TestServerHandshake(t *testing.T) {
	var errg errgroup.Group
	stream := &fakeStream{
		t:        t,
		isClient: false,
	}
	in := bytes.NewBuffer([]byte("ServerHello"))
	in.Write([]byte("ServerFinished"))
	c := &fakeConn{
		in:  in,
		out: new(bytes.Buffer),
	}
	shs := &s2aHandshaker{
		stream:     stream,
		conn:       c,
		serverOpts: testServerHandshakerOptions,
		isClient:   false,
	}
	result := testServerSessionResult
	errg.Go(func() error {
		// The conn returned by ServerHandshake is ignored until record protocol
		// is implemented.
<<<<<<< HEAD
		newConn, auth, err := shs.ServerHandshake(context.Background())
=======
		// TODO(gud): Add tests for returned conn.
		_, auth, err := shs.ServerHandshake(context.Background())
>>>>>>> 24d5b310
		if err != nil {
			return err
		}
		if auth.ApplicationProtocol() != result.GetApplicationProtocol() ||
			auth.TLSVersion() != result.GetState().GetTlsVersion() ||
			auth.Ciphersuite() != result.GetState().GetTlsCiphersuite() ||
			auth.PeerIdentity() != result.GetPeerIdentity() ||
			auth.LocalIdentity() != result.GetLocalIdentity() ||
			!bytes.Equal(auth.LocalCertFingerprint(), result.GetLocalCertFingerprint()) ||
			!bytes.Equal(auth.PeerCertFingerprint(), result.GetPeerCertFingerprint()) {
			return errors.New("Authinfo s2a context incorrect")
		}
<<<<<<< HEAD
		if newConn == nil{
			return errors.New("Expected non-nil net.Conn")
		}
		shs.Close()
		return nil
	})
	if err := errg.Wait(); err != nil {
		t.Errorf("Handshake returned error: %v", err)
=======
		shs.Close()
		return nil
	})

	if err := errg.Wait(); err != nil {
		t.Errorf("Client handshake failed: %v", err)
>>>>>>> 24d5b310
	}
}

func TestInvalidHandshaker(t *testing.T) {
	emptyCHS := &s2aHandshaker{
		isClient: false,
	}
	_, _, err := emptyCHS.ClientHandshake(context.Background())
	if err == nil {
		t.Error("ClientHandshake() should fail with server-side handshaker service")
	}
	emptySHS := &s2aHandshaker{
		isClient: true,
	}
	_, _, err = emptySHS.ServerHandshake(context.Background())
	if err == nil {
		t.Error("ServerHandshake() shouldn fail with client-side handshaker service")
	}
}

// TestPeerNotResponding uses an invalid net.Conn instance and performs a
// client-side handshake to test the case when the peer is not responding.
func TestPeerNotResponding(t *testing.T) {
	stream := &fakeInvalidStream{}
	c := &fakeInvalidConn{}
	chs := &s2aHandshaker{
		stream:     stream,
		conn:       c,
		clientOpts: testClientHandshakerOptions,
		isClient:   true,
	}
	_, context, err := chs.ClientHandshake(context.Background())
	chs.Close()
	if context != nil {
		t.Error("expected non-nil S2A context")
	}
	if got, want := err, peerNotRespondingError; got != want {
		t.Errorf("ClientHandshake() = %v, want %v", got, want)
	}

}<|MERGE_RESOLUTION|>--- conflicted
+++ resolved
@@ -28,7 +28,6 @@
 
 	"golang.org/x/sync/errgroup"
 	"google.golang.org/grpc"
-
 	s2apb "google.golang.org/grpc/security/s2a/internal/proto"
 )
 
@@ -87,54 +86,6 @@
 			},
 		},
 		HandshakerServiceAddress: "test_server_handshaker_address",
-	}
-
-	testClientSessionResult = &s2apb.SessionResult{
-		ApplicationProtocol: "grpc",
-		State: &s2apb.SessionState{
-			TlsVersion:     s2apb.TLSVersion_TLS1_3,
-			TlsCiphersuite: s2apb.Ciphersuite_AES_128_GCM_SHA256,
-			InSequence:     0,
-			OutSequence:    0,
-			InKey:          make([]byte, 32),
-			OutKey:         make([]byte, 32),
-		},
-		PeerIdentity: &s2apb.Identity{
-			IdentityOneof: &s2apb.Identity_SpiffeId{
-				SpiffeId: "client_local_spiffe_id",
-			},
-		},
-		LocalIdentity: &s2apb.Identity{
-			IdentityOneof: &s2apb.Identity_SpiffeId{
-				SpiffeId: "server_local_spiffe_id",
-			},
-		},
-		LocalCertFingerprint: []byte("client_cert_fingerprint"),
-		PeerCertFingerprint:  []byte("server_cert_fingerprint"),
-	}
-
-	testServerSessionResult = &s2apb.SessionResult{
-		ApplicationProtocol: "grpc",
-		State: &s2apb.SessionState{
-			TlsVersion:     s2apb.TLSVersion_TLS1_3,
-			TlsCiphersuite: s2apb.Ciphersuite_AES_128_GCM_SHA256,
-			InSequence:     0,
-			OutSequence:    0,
-			InKey:          make([]byte, 32),
-			OutKey:         make([]byte, 32),
-		},
-		PeerIdentity: &s2apb.Identity{
-			IdentityOneof: &s2apb.Identity_SpiffeId{
-				SpiffeId: "server_local_spiffe_id",
-			},
-		},
-		LocalIdentity: &s2apb.Identity{
-			IdentityOneof: &s2apb.Identity_SpiffeId{
-				SpiffeId: "client_local_spiffe_id",
-			},
-		},
-		LocalCertFingerprint: []byte("server_cert_fingerprint"),
-		PeerCertFingerprint:  []byte("client_cert_fingerprint"),
 	}
 
 	testClientSessionResult = &s2apb.SessionResult{
@@ -334,12 +285,7 @@
 	result := testClientSessionResult
 	errg.Go(func() error {
 		// Returned conn is ignored until record protocol is implemented.
-<<<<<<< HEAD
 		newConn, auth, err := chs.ClientHandshake(context.Background())
-=======
-		// TODO(gud): Add tests for returned conn.
-		_, auth, err := chs.ClientHandshake(context.Background())
->>>>>>> 24d5b310
 		if err != nil {
 			return err
 		}
@@ -352,22 +298,15 @@
 			!bytes.Equal(auth.PeerCertFingerprint(), result.GetPeerCertFingerprint()) {
 			return errors.New("Authinfo s2a context incorrect")
 		}
-<<<<<<< HEAD
-		if newConn == nil{
+		if newConn == nil {
 			return errors.New("Expected non-nil net.Conn")
 		}
-=======
->>>>>>> 24d5b310
 		chs.Close()
 		return nil
 	})
 
 	if err := errg.Wait(); err != nil {
-<<<<<<< HEAD
-		t.Errorf("Handshake returned error: %v", err)
-=======
 		t.Errorf("Client handshake failed: %v", err)
->>>>>>> 24d5b310
 	}
 }
 
@@ -395,12 +334,7 @@
 	errg.Go(func() error {
 		// The conn returned by ServerHandshake is ignored until record protocol
 		// is implemented.
-<<<<<<< HEAD
 		newConn, auth, err := shs.ServerHandshake(context.Background())
-=======
-		// TODO(gud): Add tests for returned conn.
-		_, auth, err := shs.ServerHandshake(context.Background())
->>>>>>> 24d5b310
 		if err != nil {
 			return err
 		}
@@ -413,23 +347,15 @@
 			!bytes.Equal(auth.PeerCertFingerprint(), result.GetPeerCertFingerprint()) {
 			return errors.New("Authinfo s2a context incorrect")
 		}
-<<<<<<< HEAD
-		if newConn == nil{
+		if newConn == nil {
 			return errors.New("Expected non-nil net.Conn")
 		}
 		shs.Close()
 		return nil
 	})
-	if err := errg.Wait(); err != nil {
-		t.Errorf("Handshake returned error: %v", err)
-=======
-		shs.Close()
-		return nil
-	})
 
 	if err := errg.Wait(); err != nil {
 		t.Errorf("Client handshake failed: %v", err)
->>>>>>> 24d5b310
 	}
 }
 
