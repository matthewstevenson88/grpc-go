/*
 *
 * Copyright 2020 gRPC authors.
 *
 * Licensed under the Apache License, Version 2.0 (the "License");
 * you may not use this file except in compliance with the License.
 * You may obtain a copy of the License at
 *
 *     http://www.apache.org/licenses/LICENSE-2.0
 *
 * Unless required by applicable law or agreed to in writing, software
 * distributed under the License is distributed on an "AS IS" BASIS,
 * WITHOUT WARRANTIES OR CONDITIONS OF ANY KIND, either express or implied.
 * See the License for the specific language governing permissions and
 * limitations under the License.
 *
 */

package handshaker

import (
	"bytes"
	"context"
	"errors"
	"fmt"
	"io"
	"net"
	"reflect"
	"testing"

	"golang.org/x/sync/errgroup"
	"google.golang.org/grpc"

	s2apb "google.golang.org/grpc/security/s2a/internal/proto"
)

var (
	// testClientHandshakerOptions are the client-side handshaker options used for
	// testing.
	testClientHandshakerOptions = &ClientHandshakerOptions{
		MinTLSVersion: s2apb.TLSVersion_TLS1_2,
		MaxTLSVersion: s2apb.TLSVersion_TLS1_3,
		TLSCiphersuites: []s2apb.Ciphersuite{
			s2apb.Ciphersuite_AES_128_GCM_SHA256,
			s2apb.Ciphersuite_AES_256_GCM_SHA384,
			s2apb.Ciphersuite_CHACHA20_POLY1305_SHA256,
		},
		TargetIdentities: []*s2apb.Identity{
			&s2apb.Identity{
				IdentityOneof: &s2apb.Identity_SpiffeId{
					SpiffeId: "target_spiffe_id",
				},
			},
			&s2apb.Identity{
				IdentityOneof: &s2apb.Identity_Hostname{
					Hostname: "target_hostname",
				},
			},
		},
		LocalIdentity: &s2apb.Identity{
			IdentityOneof: &s2apb.Identity_SpiffeId{
				SpiffeId: "client_local_spiffe_id",
			},
		},
		TargetName:               "target_name",
		HandshakerServiceAddress: "client_handshaker_address",
	}

	// testServerHandshakerOptions are the server-side handshaker options used for
	// testing.
	testServerHandshakerOptions = &ServerHandshakerOptions{
		MinTLSVersion: s2apb.TLSVersion_TLS1_2,
		MaxTLSVersion: s2apb.TLSVersion_TLS1_3,
		TLSCiphersuites: []s2apb.Ciphersuite{
			s2apb.Ciphersuite_AES_128_GCM_SHA256,
			s2apb.Ciphersuite_AES_256_GCM_SHA384,
			s2apb.Ciphersuite_CHACHA20_POLY1305_SHA256,
		},
		LocalIdentities: []*s2apb.Identity{
			&s2apb.Identity{
				IdentityOneof: &s2apb.Identity_SpiffeId{
					SpiffeId: "server_local_spiffe_id",
				},
			},
			&s2apb.Identity{
				IdentityOneof: &s2apb.Identity_Hostname{
					Hostname: "server_local_hostname",
				},
			},
		},
		HandshakerServiceAddress: "test_server_handshaker_address",
	}

	testClientSessionResult = &s2apb.SessionResult{
		ApplicationProtocol: "grpc",
		State: &s2apb.SessionState{
			TlsVersion:     s2apb.TLSVersion_TLS1_3,
			TlsCiphersuite: s2apb.Ciphersuite_AES_128_GCM_SHA256,
			InSequence:     0,
			OutSequence:    0,
			InKey:          make([]byte, 32),
			OutKey:         make([]byte, 32),
		},
		PeerIdentity: &s2apb.Identity{
			IdentityOneof: &s2apb.Identity_SpiffeId{
				SpiffeId: "client_local_spiffe_id",
			},
		},
		LocalIdentity: &s2apb.Identity{
			IdentityOneof: &s2apb.Identity_SpiffeId{
				SpiffeId: "server_local_spiffe_id",
			},
		},
		LocalCertFingerprint: []byte("client_cert_fingerprint"),
		PeerCertFingerprint:  []byte("server_cert_fingerprint"),
	}

	testServerSessionResult = &s2apb.SessionResult{
		ApplicationProtocol: "grpc",
		State: &s2apb.SessionState{
			TlsVersion:     s2apb.TLSVersion_TLS1_3,
			TlsCiphersuite: s2apb.Ciphersuite_AES_128_GCM_SHA256,
			InSequence:     0,
			OutSequence:    0,
			InKey:          make([]byte, 32),
			OutKey:         make([]byte, 32),
		},
		PeerIdentity: &s2apb.Identity{
			IdentityOneof: &s2apb.Identity_SpiffeId{
				SpiffeId: "server_local_spiffe_id",
			},
		},
		LocalIdentity: &s2apb.Identity{
			IdentityOneof: &s2apb.Identity_SpiffeId{
				SpiffeId: "client_local_spiffe_id",
			},
		},
		LocalCertFingerprint: []byte("server_cert_fingerprint"),
		PeerCertFingerprint:  []byte("client_cert_fingerprint"),
	}
)

// fakeStream is a fake implementation of the grpc.ClientStream interface that
// is used for testing.
type fakeStream struct {
	grpc.ClientStream
	t *testing.T
	// expectedResp is the expected SessionResp message from the handshaker
	//  service.
	expectedResp *s2apb.SessionResp
<<<<<<< HEAD
	// isFirstAccess indicates whether the first call to the handshaker service has
	// been made or not.
=======
	// isFirstAccess indicates whether the first call to the handshaker service
	// has been made or not.
>>>>>>> a7b66b8b
	isFirstAccess bool
	isClient      bool
}

func (fs *fakeStream) Recv() (*s2apb.SessionResp, error) {
	resp := fs.expectedResp
	fs.expectedResp = nil
	return resp, nil
}
func (fs *fakeStream) Send(req *s2apb.SessionReq) error {
	var resp *s2apb.SessionResp
	if !fs.isFirstAccess {
		// Generate the bytes to be returned by Recv() for the first handshake
		// message.
		fs.isFirstAccess = true
		if fs.isClient {
			resp = &s2apb.SessionResp{
				OutFrames: []byte("ClientHello"),
				// There are no consumed bytes for a client start message
				BytesConsumed: 0,
			}
		} else {
			resp = &s2apb.SessionResp{
				OutFrames: []byte("ServerHello"),
				// Simulate consuming the ClientHello message.
				BytesConsumed: uint32(len("ClientHello")),
			}
		}
	} else {
		// Construct a SessionResp message that contains the handshake result.
		if fs.isClient {
			resp = &s2apb.SessionResp{
				Result: testClientSessionResult,
				// Simulate consuming the ClientFinished message.
				BytesConsumed: uint32(len("ClientFinished")),
			}
		} else {
			resp = &s2apb.SessionResp{
				Result: testServerSessionResult,
				// Simulate consuming the ServerFinished message.
				BytesConsumed: uint32(len("ServerFinished")),
			}
		}

	}
	fs.expectedResp = resp
	return nil
}

func (*fakeStream) CloseSend() error { return nil }

// fakeInvalidStream is a fake implementation of an invalid grpc.ClientStream
// interface that is used for testing.
type fakeInvalidStream struct {
	grpc.ClientStream
}

func (*fakeInvalidStream) Recv() (*s2apb.SessionResp, error) { return &s2apb.SessionResp{}, nil }
func (*fakeInvalidStream) Send(*s2apb.SessionReq) error      { return nil }
func (*fakeInvalidStream) CloseSend() error                  { return nil }

// fakeConn is a fake implementation of the net.Conn interface that is used for
// testing.
type fakeConn struct {
	net.Conn
	in  *bytes.Buffer
	out *bytes.Buffer
}

func (fc *fakeConn) Read(b []byte) (n int, err error)  { return fc.in.Read(b) }
func (fc *fakeConn) Write(b []byte) (n int, err error) { return fc.out.Write(b) }
func (fc *fakeConn) Close() error                      { return nil }

// fakeInvalidConn is a fake implementation of a invalid net.Conn interface//
// that is used for testing.
type fakeInvalidConn struct {
	net.Conn
}

func (fc *fakeInvalidConn) Read(b []byte) (n int, err error)  { return 0, io.EOF }
func (fc *fakeInvalidConn) Write(b []byte) (n int, err error) { return 0, nil }
func (fc *fakeInvalidConn) Close() error                      { return nil }

// TestNewClientHandshaker creates a fake stream, and ensures that
// newClientHandshaker returns a valid client-side handshaker instance.
func TestNewClientHandshaker(t *testing.T) {
	stream := &fakeStream{}
	in := bytes.NewBuffer([]byte("ClientInit"))
	in.Write([]byte("ClientFinished"))
	c := &fakeConn{
		in:  in,
		out: new(bytes.Buffer),
	}
	chs := newClientHandshaker(stream, c, testClientHandshakerOptions)
	if chs.clientOpts != testClientHandshakerOptions || chs.conn != c {
		t.Errorf("handshaker parameters incorrect")
	}
}

// TestNewServerHandshaker creates a fake stream, and ensures that
// newServerHandshaker returns a valid server-side handshaker instance.
func TestNewServerHandshaker(t *testing.T) {
	stream := &fakeStream{}
	in := bytes.NewBuffer([]byte("ServerInit"))
	in.Write([]byte("ServerFinished"))
	c := &fakeConn{
		in:  in,
		out: new(bytes.Buffer),
	}
	shs := newServerHandshaker(stream, c, testServerHandshakerOptions)
	if shs.serverOpts != testServerHandshakerOptions || shs.conn != c {
		t.Errorf("handshaker parameters incorrect")
	}
}

// TestClienthandshake creates a fake S2A handshaker and performs a client-side
// handshake.
func TestClientHandshake(t *testing.T) {
<<<<<<< HEAD
	errc := make(chan []error)
=======
	var errg errgroup.Group
>>>>>>> a7b66b8b
	stream := &fakeStream{
		t:        t,
		isClient: true,
	}
	in := bytes.NewBuffer([]byte("ClientHello"))
	in.Write([]byte("ClientFinished"))
	c := &fakeConn{
		in:  in,
		out: new(bytes.Buffer),
	}
	chs := &s2aHandshaker{
		stream:     stream,
		conn:       c,
		clientOpts: testClientHandshakerOptions,
		isClient:   true,
	}
	result := testClientSessionResult
	errg.Go(func() error {
		// Returned conn is ignored until record protocol is implemented.
<<<<<<< HEAD
		errs := []error{}
		newConn, auth, err := chs.ClientHandshake(context.Background())
		errs = append(errs, err)
=======
		// TODO(gud): Add tests for returned conn.
		_, auth, err := chs.ClientHandshake(context.Background())
		if err != nil {
			return err
		}
>>>>>>> a7b66b8b
		if auth.ApplicationProtocol() != result.GetApplicationProtocol() ||
			auth.TLSVersion() != result.GetState().GetTlsVersion() ||
			auth.Ciphersuite() != result.GetState().GetTlsCiphersuite() ||
			auth.PeerIdentity() != result.GetPeerIdentity() ||
			auth.LocalIdentity() != result.GetLocalIdentity() ||
			!bytes.Equal(auth.LocalCertFingerprint(), result.GetLocalCertFingerprint()) ||
			!bytes.Equal(auth.PeerCertFingerprint(), result.GetPeerCertFingerprint()) {
<<<<<<< HEAD
			errs = append(errs, errors.New("Authinfo s2a context incorrect"))
=======
			return errors.New("Authinfo s2a context incorrect")
>>>>>>> a7b66b8b
		}
		if reflect.ValueOf(newConn).Elem().Field(0).Interface() != chs.conn {
			errs = append(errs, errors.New("Handshaker netConn incorrect"))
		}
		errc <- errs
		close(errc)
		chs.Close()
		return nil
	})

<<<<<<< HEAD
	for _, err := range <-errc {
		if err != nil {
			t.Errorf("%v", err)

		}
=======
	if err := errg.Wait(); err != nil {
		t.Errorf("Handshake returned error: %v", err)
>>>>>>> a7b66b8b
	}
}

// TestServerHandshake creates a fake S2A handshaker and performs a server-side
// handshake.
func TestServerHandshake(t *testing.T) {
<<<<<<< HEAD
	errc := make(chan []error)
=======
	var errg errgroup.Group
>>>>>>> a7b66b8b
	stream := &fakeStream{
		t:        t,
		isClient: false,
	}
	in := bytes.NewBuffer([]byte("ServerHello"))
	in.Write([]byte("ServerFinished"))
	c := &fakeConn{
		in:  in,
		out: new(bytes.Buffer),
	}
	shs := &s2aHandshaker{
		stream:     stream,
		conn:       c,
		serverOpts: testServerHandshakerOptions,
		isClient:   false,
	}
	result := testServerSessionResult
	errg.Go(func() error {
		// The conn returned by ServerHandshake is ignored until record protocol
		// is implemented.
<<<<<<< HEAD
		errs := []error{}
		newConn, auth, err := shs.ServerHandshake(context.Background())
		errs = append(errs, err)
=======
		// TODO(gud): Add tests for returned conn.
		_, auth, err := shs.ServerHandshake(context.Background())
		if err != nil {
			return err
		}
>>>>>>> a7b66b8b
		if auth.ApplicationProtocol() != result.GetApplicationProtocol() ||
			auth.TLSVersion() != result.GetState().GetTlsVersion() ||
			auth.Ciphersuite() != result.GetState().GetTlsCiphersuite() ||
			auth.PeerIdentity() != result.GetPeerIdentity() ||
			auth.LocalIdentity() != result.GetLocalIdentity() ||
			!bytes.Equal(auth.LocalCertFingerprint(), result.GetLocalCertFingerprint()) ||
			!bytes.Equal(auth.PeerCertFingerprint(), result.GetPeerCertFingerprint()) {
<<<<<<< HEAD
			errs = append(errs, errors.New("Authinfo s2a context incorrect"))
=======
			return errors.New("Authinfo s2a context incorrect")
>>>>>>> a7b66b8b
		}
		if reflect.ValueOf(newConn).Elem().Field(0).Interface() != shs.conn {
			errs = append(errs, fmt.Errorf("Handshaker netConn incorrect:"))
		}
		errc <- errs
		close(errc)
		shs.Close()
		return nil
	})

<<<<<<< HEAD
	for _, err := range <-errc {
		if err != nil {
			t.Errorf("%v", err)

		}
=======
	if err := errg.Wait(); err != nil {
		t.Errorf("Handshake returned error: %v", err)
>>>>>>> a7b66b8b
	}
}

func TestInvalidHandshaker(t *testing.T) {
	emptyCHS := &s2aHandshaker{
		isClient: false,
	}
	_, _, err := emptyCHS.ClientHandshake(context.Background())
	if err == nil {
		t.Error("ClientHandshake() should fail with server-side handshaker service")
	}
	emptySHS := &s2aHandshaker{
		isClient: true,
	}
	_, _, err = emptySHS.ServerHandshake(context.Background())
	if err == nil {
		t.Error("ServerHandshake() shouldn fail with client-side handshaker service")
	}
}

// TestPeerNotResponding uses an invalid net.Conn instance and performs a
// client-side handshake to test the case when the peer is not responding.
func TestPeerNotResponding(t *testing.T) {
	stream := &fakeInvalidStream{}
	c := &fakeInvalidConn{}
	chs := &s2aHandshaker{
		stream:     stream,
		conn:       c,
		clientOpts: testClientHandshakerOptions,
		isClient:   true,
	}
	_, context, err := chs.ClientHandshake(context.Background())
	chs.Close()
	if context != nil {
		t.Error("expected non-nil S2A context")
	}
	if got, want := err, peerNotRespondingError; got != want {
		t.Errorf("ClientHandshake() = %v, want %v", got, want)
	}

}<|MERGE_RESOLUTION|>--- conflicted
+++ resolved
@@ -22,7 +22,6 @@
 	"bytes"
 	"context"
 	"errors"
-	"fmt"
 	"io"
 	"net"
 	"reflect"
@@ -148,13 +147,8 @@
 	// expectedResp is the expected SessionResp message from the handshaker
 	//  service.
 	expectedResp *s2apb.SessionResp
-<<<<<<< HEAD
-	// isFirstAccess indicates whether the first call to the handshaker service has
-	// been made or not.
-=======
 	// isFirstAccess indicates whether the first call to the handshaker service
 	// has been made or not.
->>>>>>> a7b66b8b
 	isFirstAccess bool
 	isClient      bool
 }
@@ -273,11 +267,7 @@
 // TestClienthandshake creates a fake S2A handshaker and performs a client-side
 // handshake.
 func TestClientHandshake(t *testing.T) {
-<<<<<<< HEAD
-	errc := make(chan []error)
-=======
 	var errg errgroup.Group
->>>>>>> a7b66b8b
 	stream := &fakeStream{
 		t:        t,
 		isClient: true,
@@ -297,17 +287,10 @@
 	result := testClientSessionResult
 	errg.Go(func() error {
 		// Returned conn is ignored until record protocol is implemented.
-<<<<<<< HEAD
-		errs := []error{}
 		newConn, auth, err := chs.ClientHandshake(context.Background())
-		errs = append(errs, err)
-=======
-		// TODO(gud): Add tests for returned conn.
-		_, auth, err := chs.ClientHandshake(context.Background())
 		if err != nil {
 			return err
 		}
->>>>>>> a7b66b8b
 		if auth.ApplicationProtocol() != result.GetApplicationProtocol() ||
 			auth.TLSVersion() != result.GetState().GetTlsVersion() ||
 			auth.Ciphersuite() != result.GetState().GetTlsCiphersuite() ||
@@ -315,42 +298,24 @@
 			auth.LocalIdentity() != result.GetLocalIdentity() ||
 			!bytes.Equal(auth.LocalCertFingerprint(), result.GetLocalCertFingerprint()) ||
 			!bytes.Equal(auth.PeerCertFingerprint(), result.GetPeerCertFingerprint()) {
-<<<<<<< HEAD
-			errs = append(errs, errors.New("Authinfo s2a context incorrect"))
-=======
 			return errors.New("Authinfo s2a context incorrect")
->>>>>>> a7b66b8b
 		}
 		if reflect.ValueOf(newConn).Elem().Field(0).Interface() != chs.conn {
-			errs = append(errs, errors.New("Handshaker netConn incorrect"))
-		}
-		errc <- errs
-		close(errc)
+			return errors.New("Handshaker netConn incorrect")
+		}
 		chs.Close()
 		return nil
 	})
 
-<<<<<<< HEAD
-	for _, err := range <-errc {
-		if err != nil {
-			t.Errorf("%v", err)
-
-		}
-=======
 	if err := errg.Wait(); err != nil {
 		t.Errorf("Handshake returned error: %v", err)
->>>>>>> a7b66b8b
 	}
 }
 
 // TestServerHandshake creates a fake S2A handshaker and performs a server-side
 // handshake.
 func TestServerHandshake(t *testing.T) {
-<<<<<<< HEAD
-	errc := make(chan []error)
-=======
 	var errg errgroup.Group
->>>>>>> a7b66b8b
 	stream := &fakeStream{
 		t:        t,
 		isClient: false,
@@ -371,17 +336,10 @@
 	errg.Go(func() error {
 		// The conn returned by ServerHandshake is ignored until record protocol
 		// is implemented.
-<<<<<<< HEAD
-		errs := []error{}
 		newConn, auth, err := shs.ServerHandshake(context.Background())
-		errs = append(errs, err)
-=======
-		// TODO(gud): Add tests for returned conn.
-		_, auth, err := shs.ServerHandshake(context.Background())
 		if err != nil {
 			return err
 		}
->>>>>>> a7b66b8b
 		if auth.ApplicationProtocol() != result.GetApplicationProtocol() ||
 			auth.TLSVersion() != result.GetState().GetTlsVersion() ||
 			auth.Ciphersuite() != result.GetState().GetTlsCiphersuite() ||
@@ -389,31 +347,16 @@
 			auth.LocalIdentity() != result.GetLocalIdentity() ||
 			!bytes.Equal(auth.LocalCertFingerprint(), result.GetLocalCertFingerprint()) ||
 			!bytes.Equal(auth.PeerCertFingerprint(), result.GetPeerCertFingerprint()) {
-<<<<<<< HEAD
-			errs = append(errs, errors.New("Authinfo s2a context incorrect"))
-=======
 			return errors.New("Authinfo s2a context incorrect")
->>>>>>> a7b66b8b
 		}
 		if reflect.ValueOf(newConn).Elem().Field(0).Interface() != shs.conn {
-			errs = append(errs, fmt.Errorf("Handshaker netConn incorrect:"))
-		}
-		errc <- errs
-		close(errc)
+			return errors.New("Handshaker netConn incorrect")
+		}
 		shs.Close()
 		return nil
 	})
-
-<<<<<<< HEAD
-	for _, err := range <-errc {
-		if err != nil {
-			t.Errorf("%v", err)
-
-		}
-=======
 	if err := errg.Wait(); err != nil {
 		t.Errorf("Handshake returned error: %v", err)
->>>>>>> a7b66b8b
 	}
 }
 
