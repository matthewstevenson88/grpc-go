--- conflicted
+++ resolved
@@ -695,13 +695,8 @@
 		stream.SetSendCompress(s.opts.cp.Type())
 	}
 	p := &parser{r: stream}
-<<<<<<< HEAD
-	for {
+	for { // TODO: delete
 		pf, req, err := p.recvMsg(s.opts.maxReceiveMessageSize)
-=======
-	for { // TODO: delete
-		pf, req, err := p.recvMsg(s.opts.maxMsgSize)
->>>>>>> b5071124
 		if err == io.EOF {
 			// The entire stream is done (for unary RPC only).
 			return err
@@ -760,12 +755,7 @@
 			if len(req) > s.opts.maxReceiveMessageSize {
 				// TODO: Revisit the error code. Currently keep it consistent with
 				// java implementation.
-<<<<<<< HEAD
-				statusCode = codes.InvalidArgument
-				statusDesc = fmt.Sprintf("grpc: server received a message of %d bytes exceeding %d limit", len(req), s.opts.maxReceiveMessageSize)
-=======
-				return status.Errorf(codes.Internal, "grpc: server received a message of %d bytes exceeding %d limit", len(req), s.opts.maxMsgSize)
->>>>>>> b5071124
+				return status.Errorf(codes.InvalidArgument, "grpc: server received a message of %d bytes exceeding %d limit", len(req), s.opts.maxReceiveMessageSize)
 			}
 			if err := s.opts.codec.Unmarshal(req, v); err != nil {
 				return status.Errorf(codes.Internal, "grpc: error unmarshalling request: %v", err)
@@ -806,22 +796,9 @@
 			Delay: false,
 		}
 		if err := s.sendResponse(t, stream, reply, s.opts.cp, opts); err != nil {
-<<<<<<< HEAD
-			switch err := err.(type) {
-			case transport.ConnectionError:
-				// Nothing to do here.
-			case transport.StreamError:
-				statusCode = err.Code
-				statusDesc = err.Desc
-			default:
-				statusCode = codes.Unknown
-				statusDesc = err.Error()
-			}
-=======
 			// TODO: Translate error into a status.Status error if necessary?
 			// TODO: Write status when appropriate.
 			return err
->>>>>>> b5071124
 		}
 		if trInfo != nil {
 			trInfo.tr.LazyLog(&payload{sent: true, msg: reply}, true)
